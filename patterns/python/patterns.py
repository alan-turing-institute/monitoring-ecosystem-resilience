--- conflicted
+++ resolved
@@ -1,19 +1,9 @@
-<<<<<<< HEAD
+
 """
 Translation of Matlab code to model patterned vegetation in semi-arid landscapes.
 """
-
-
 import sys
 import argparse
-
-=======
-from config import *
-import matplotlib
-matplotlib.use("TkAgg")
-from matplotlib import pyplot as plt
-import numpy as np
->>>>>>> a807f807
 import random
 import numpy as np
 import matplotlib.pyplot as plt
@@ -142,7 +132,7 @@
         fig,
         animate_func,
     )
-<<<<<<< HEAD
+
     try:
         anim.save('test_anim.html', fps=fps*1000, extra_args=['-vcodec', 'libx264'])
     except:
@@ -156,12 +146,7 @@
     parser.add_argument("--rainfall", help="rainfall in mm",type=float, default=1.4)
     args = parser.parse_args()
     snapshots = generate_pattern(args.rainfall)
-=======
-    anim.save('test_anim.html', fps=fps*1000, extra_args=['-vcodec', 'libx264'])
 
-    plt.show()
-    print('Done!')
->>>>>>> a807f807
 
     binary_pattern = make_binary(snapshots[-1])
     plot_image(binary_pattern)