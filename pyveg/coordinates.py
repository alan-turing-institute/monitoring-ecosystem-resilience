--- conflicted
+++ resolved
@@ -407,8 +407,4 @@
 
 # hardcode a check to make sure we don't overwrite any rows
 
-<<<<<<< HEAD
-assert( len(coordinate_store) == 46 )
-=======
-assert( len(coordinate_store) == 36 )
->>>>>>> 16e02a4b
+assert( len(coordinate_store) == 46 )