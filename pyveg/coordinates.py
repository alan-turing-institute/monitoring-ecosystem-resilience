#!/usr/bin/env python

"""
Store all coordaintes in one place.

To chose a location for download, copy the location id into the relevant
line in `config.py`

In future think about:
 - keeping a record when we run a donwload with the date of download
   and a commit hash.
 - having an interface to the `config.py` file which allows the user
   to specify groups of coordinates to download in series/parallel.
   e.g. user specifies that they want to download all "spots"
   locations in Africa.

"""

import pandas as pd

# initialise a DataFrame to store coordinate
coordinate_store = pd.DataFrame(
    columns=["continent", "country", "type", "latitude", "longitude"]
)

# rename index
coordinate_store.index.names = ["id"]

# --------------------------------------------------------------------------------
# sudan
coordinate_store.loc["00"] = {
    "continent": "Africa",
    "country": "Sudan",
    "type": "spots",
    "latitude": 11.58,
    "longitude": 27.94,
}
coordinate_store.loc["01"] = {
    "continent": "Africa",
    "country": "Sudan",
    "type": "labyrinths",
    "latitude": 11.12,
    "longitude": 28.37,
}
coordinate_store.loc["02"] = {
    "continent": "Africa",
    "country": "Sudan",
    "type": "gaps",
    "latitude": 10.96,
    "longitude": 28.20,
}

# niger
coordinate_store.loc["03"] = {
    "continent": "Africa",
    "country": "Niger",
    "type": "tiger bush",
    "latitude": 13.12,
    "longitude": 2.59,
}
coordinate_store.loc["04"] = {
    "continent": "Africa",
    "country": "Niger",
    "type": "tiger bush",
    "latitude": 13.17,
    "longitude": 1.58,
}

# senegal
coordinate_store.loc["05"] = {
    "continent": "Africa",
    "country": "Senegal",
    "type": "labyrinths",
    "latitude": 15.20,
    "longitude": -15.20,
}
coordinate_store.loc["06"] = {
    "continent": "Africa",
    "country": "Senegal",
    "type": "labyrinths",
    "latitude": 15.09,
    "longitude": -15.04,
}
coordinate_store.loc["07"] = {
    "continent": "Africa",
    "country": "Senegal",
    "type": "gaps",
    "latitude": 15.80,
    "longitude": -14.36,
}
coordinate_store.loc["08"] = {
    "continent": "Africa",
    "country": "Senegal",
    "type": "gaps",
    "latitude": 15.11,
    "longitude": -14.53,
}

# zambia
coordinate_store.loc["09"] = {
    "continent": "Africa",
    "country": "Zambia",
    "type": "gaps",
    "latitude": -15.34,
    "longitude": 22.22,
}

# kenya
coordinate_store.loc["10"] = {
    "continent": "Africa",
    "country": "Kenya",
    "type": "spots",
    "latitude": 0.43,
    "longitude": 40.30,
}

# somalia
coordinate_store.loc["11"] = {
    "continent": "Africa",
    "country": "Somalia",
    "type": "labyrinths",
    "latitude": 8.09,
    "longitude": 47.44,
}

# australia
coordinate_store.loc["12"] = {
    "continent": "Australia",
    "country": "Australia",
    "type": "gaps",
    "latitude": -15.71,
    "longitude": 133.10,
}

# usa
coordinate_store.loc["13"] = {
    "continent": "America",
    "country": "USA",
    "type": "tiger bush",
    "latitude": 26.82,
    "longitude": -112.86,
}
coordinate_store.loc["14"] = {
    "continent": "America",
    "country": "USA",
    "type": "labyrinths",
    "latitude": 31.05,
    "longitude": -103.09,
}
# --------------------------------------------------------------------------------

# declining locations in West Niger
coordinate_store.loc["15"] = {
    "continent": "Africa",
    "country": "Niger",
    "type": "declining",
    "latitude": 14.91,
    "longitude": -0.66,
}
coordinate_store.loc["16"] = {
    "continent": "Africa",
    "country": "Niger",
    "type": "declining",
    "latitude": 15.03,
    "longitude": -0.87,
}
coordinate_store.loc["17"] = {
    "continent": "Africa",
    "country": "Niger",
    "type": "declining",
    "latitude": 15.23,
    "longitude": -0.97,
}
coordinate_store.loc["18"] = {
    "continent": "Africa",
    "country": "Niger",
    "type": "declining",
    "latitude": 15.34,
    "longitude": -1.15,
}
coordinate_store.loc["19"] = {
    "continent": "Africa",
    "country": "Niger",
    "type": "declining",
    "latitude": 15.14,
    "longitude": -1.16,
}
coordinate_store.loc["20"] = {
    "continent": "Africa",
    "country": "Niger",
    "type": "declining",
    "latitude": 14.85,
    "longitude": -1.43,
}
coordinate_store.loc["21"] = {
    "continent": "Africa",
    "country": "Niger",
    "type": "declining",
    "latitude": 14.97,
    "longitude": -1.12,
}
coordinate_store.loc["22"] = {
    "continent": "Africa",
    "country": "Niger",
    "type": "declining",
    "latitude": 15.14,
    "longitude": -1.56,
}
coordinate_store.loc["23"] = {
    "continent": "Africa",
    "country": "Niger",
    "type": "declining",
    "latitude": 15.02,
    "longitude": -1.35,
}

# degraded locations in West Niger
coordinate_store.loc["24"] = {
    "continent": "Africa",
    "country": "Niger",
    "type": "degraded",
    "latitude": 16.26,
    "longitude": -1.83,
}
coordinate_store.loc["25"] = {
    "continent": "Africa",
    "country": "Niger",
    "type": "degraded",
    "latitude": 16.19,
    "longitude": -1.83,
}
coordinate_store.loc["26"] = {
    "continent": "Africa",
    "country": "Niger",
    "type": "degraded",
    "latitude": 16.17,
    "longitude": -2.03,
}
coordinate_store.loc["27"] = {
    "continent": "Africa",
    "country": "Niger",
    "type": "degraded",
    "latitude": 16.48,
    "longitude": -1.87,
}
coordinate_store.loc["28"] = {
    "continent": "Africa",
    "country": "Niger",
    "type": "degraded",
    "latitude": 15.95,
    "longitude": -1.52,
}
coordinate_store.loc["29"] = {
    "continent": "Africa",
    "country": "Niger",
    "type": "degraded",
    "latitude": 15.86,
    "longitude": -2.05,
}

# healthy locations in West Niger
coordinate_store.loc["30"] = {
    "continent": "Africa",
    "country": "Niger",
    "type": "healthy",
    "latitude": 14.8,
    "longitude": -3.38,
}
coordinate_store.loc["31"] = {
    "continent": "Africa",
    "country": "Niger",
    "type": "healthy",
    "latitude": 14.94,
    "longitude": -3.56,
}

# location with recent drought in Namibia (Issue #283)
coordinate_store.loc["32"] = {
    "continent": "Africa",
    "country": "Namibia",
    "type": "declining",
    "latitude": 12.76,
    "longitude": -18.05,
}

# Baja
coordinate_store.loc["33"] = {
    "continent": "America",
    "country": "Mexico",
    "type": "labyrinths",
    "latitude": 26.77,
    "longitude": -112.92,
}

# Australia
coordinate_store.loc['34'] = {'continent' : 'Australia', 'country': 'Australia', 'type': 'labyrinths', 'latitude': -23.35, 'longitude': 133.36} # featured in June tech talk results
coordinate_store.loc['35'] = {'continent' : 'Australia', 'country': 'Australia', 'type': 'labyrinths', 'latitude': -22.98, 'longitude': 119.89}

# hardcode a check to make sure we don't overwrite any rows
<<<<<<< HEAD
assert len(coordinate_store) == 34
=======
assert( len(coordinate_store) == 36 )
>>>>>>> 472979b8
<|MERGE_RESOLUTION|>--- conflicted
+++ resolved
@@ -293,12 +293,21 @@
 }
 
 # Australia
-coordinate_store.loc['34'] = {'continent' : 'Australia', 'country': 'Australia', 'type': 'labyrinths', 'latitude': -23.35, 'longitude': 133.36} # featured in June tech talk results
-coordinate_store.loc['35'] = {'continent' : 'Australia', 'country': 'Australia', 'type': 'labyrinths', 'latitude': -22.98, 'longitude': 119.89}
+coordinate_store.loc['34'] = {
+  'continent' : 'Australia', 
+  'country': 'Australia', 
+  'type': 'labyrinths', 
+  'latitude': -23.35, 
+  'longitude': 133.36 # featured in June tech talk results
+}
+coordinate_store.loc['35'] = {
+  'continent' : 'Australia', 
+  'country': 'Australia', 
+  'type': 'labyrinths', 
+  'latitude': -22.98, 
+  'longitude': 119.89
+}
 
 # hardcode a check to make sure we don't overwrite any rows
-<<<<<<< HEAD
-assert len(coordinate_store) == 34
-=======
+
 assert( len(coordinate_store) == 36 )
->>>>>>> 472979b8
