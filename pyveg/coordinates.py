#!/usr/bin/env python

"""
Store all coordaintes in one place.

To chose a location for download, copy the location id into the relevant
line in `config.py`

In future think about:
 - keeping a record when we run a donwload with the date of download
   and a commit hash.
 - having an interface to the `config.py` file which allows the user
   to specify groups of coordinates to download in series/parallel.
   e.g. user specifies that they want to download all "spots"
   locations in Africa.

"""

import pandas as pd

# initialise a DataFrame to store coordinate
coordinate_store = pd.DataFrame(
    columns=["continent", "country", "type", "latitude", "longitude"]
)

# rename index
coordinate_store.index.names = ["id"]

# --------------------------------------------------------------------------------
# sudan
coordinate_store.loc["00"] = {
    "continent": "Africa",
    "country": "Sudan",
    "type": "spots",
    "latitude": 11.58,
    "longitude": 27.94,
}
coordinate_store.loc["01"] = {
    "continent": "Africa",
    "country": "Sudan",
    "type": "labyrinths",
    "latitude": 11.12,
    "longitude": 28.37,
}
coordinate_store.loc["02"] = {
    "continent": "Africa",
    "country": "Sudan",
    "type": "gaps",
    "latitude": 10.96,
    "longitude": 28.20,
}

# niger
coordinate_store.loc["03"] = {
    "continent": "Africa",
    "country": "Niger",
    "type": "tiger bush",
    "latitude": 13.12,
    "longitude": 2.59,
}
coordinate_store.loc["04"] = {
    "continent": "Africa",
    "country": "Niger",
    "type": "tiger bush",
    "latitude": 13.17,
    "longitude": 1.58,
}

# senegal
coordinate_store.loc["05"] = {
    "continent": "Africa",
    "country": "Senegal",
    "type": "labyrinths",
    "latitude": 15.20,
    "longitude": -15.20,
}
coordinate_store.loc["06"] = {
    "continent": "Africa",
    "country": "Senegal",
    "type": "labyrinths",
    "latitude": 15.09,
    "longitude": -15.04,
}
coordinate_store.loc["07"] = {
    "continent": "Africa",
    "country": "Senegal",
    "type": "gaps",
    "latitude": 15.80,
    "longitude": -14.36,
}
coordinate_store.loc["08"] = {
    "continent": "Africa",
    "country": "Senegal",
    "type": "gaps",
    "latitude": 15.11,
    "longitude": -14.53,
}

# zambia
coordinate_store.loc["09"] = {
    "continent": "Africa",
    "country": "Zambia",
    "type": "gaps",
    "latitude": -15.34,
    "longitude": 22.22,
}

# kenya
coordinate_store.loc["10"] = {
    "continent": "Africa",
    "country": "Kenya",
    "type": "spots",
    "latitude": 0.43,
    "longitude": 40.30,
}

# somalia
coordinate_store.loc["11"] = {
    "continent": "Africa",
    "country": "Somalia",
    "type": "labyrinths",
    "latitude": 8.09,
    "longitude": 47.44,
}

# australia
coordinate_store.loc["12"] = {
    "continent": "Australia",
    "country": "Australia",
    "type": "gaps",
    "latitude": -15.71,
    "longitude": 133.10,
}

# usa
<<<<<<< HEAD
coordinate_store.loc["13"] = {
    "continent": "America",
    "country": "Mexico",
    "type": "tiger bush",
    "latitude": 26.82,
    "longitude": -112.86,
}
coordinate_store.loc["14"] = {
    "continent": "America",
    "country": "USA",
    "type": "labyrinths",
    "latitude": 31.05,
    "longitude": -103.09,
}
=======
coordinate_store.loc['13'] = {'continent': 'America', 'country': 'Mexico', 'type': 'tiger bush', 'latitude': 26.82, 'longitude': -112.86}
coordinate_store.loc['14'] = {'continent': 'America', 'country': 'USA', 'type': 'labyrinths', 'latitude': 31.05, 'longitude': -103.09}
>>>>>>> 4fc66871
# --------------------------------------------------------------------------------

# declining locations in West Niger
coordinate_store.loc["15"] = {
    "continent": "Africa",
    "country": "Niger",
    "type": "declining",
    "latitude": 14.91,
    "longitude": -0.66,
}
coordinate_store.loc["16"] = {
    "continent": "Africa",
    "country": "Niger",
    "type": "declining",
    "latitude": 15.03,
    "longitude": -0.87,
}
coordinate_store.loc["17"] = {
    "continent": "Africa",
    "country": "Niger",
    "type": "declining",
    "latitude": 15.23,
    "longitude": -0.97,
}
coordinate_store.loc["18"] = {
    "continent": "Africa",
    "country": "Niger",
    "type": "declining",
    "latitude": 15.34,
    "longitude": -1.15,
}
coordinate_store.loc["19"] = {
    "continent": "Africa",
    "country": "Niger",
    "type": "declining",
    "latitude": 15.14,
    "longitude": -1.16,
}
coordinate_store.loc["20"] = {
    "continent": "Africa",
    "country": "Niger",
    "type": "declining",
    "latitude": 14.85,
    "longitude": -1.43,
}
coordinate_store.loc["21"] = {
    "continent": "Africa",
    "country": "Niger",
    "type": "declining",
    "latitude": 14.97,
    "longitude": -1.12,
}
coordinate_store.loc["22"] = {
    "continent": "Africa",
    "country": "Niger",
    "type": "declining",
    "latitude": 15.14,
    "longitude": -1.56,
}
coordinate_store.loc["23"] = {
    "continent": "Africa",
    "country": "Niger",
    "type": "declining",
    "latitude": 15.02,
    "longitude": -1.35,
}

# degraded locations in West Niger
coordinate_store.loc["24"] = {
    "continent": "Africa",
    "country": "Niger",
    "type": "degraded",
    "latitude": 16.26,
    "longitude": -1.83,
}
coordinate_store.loc["25"] = {
    "continent": "Africa",
    "country": "Niger",
    "type": "degraded",
    "latitude": 16.19,
    "longitude": -1.83,
}
coordinate_store.loc["26"] = {
    "continent": "Africa",
    "country": "Niger",
    "type": "degraded",
    "latitude": 16.17,
    "longitude": -2.03,
}
coordinate_store.loc["27"] = {
    "continent": "Africa",
    "country": "Niger",
    "type": "degraded",
    "latitude": 16.48,
    "longitude": -1.87,
}
coordinate_store.loc["28"] = {
    "continent": "Africa",
    "country": "Niger",
    "type": "degraded",
    "latitude": 15.95,
    "longitude": -1.52,
}
coordinate_store.loc["29"] = {
    "continent": "Africa",
    "country": "Niger",
    "type": "degraded",
    "latitude": 15.86,
    "longitude": -2.05,
}

# healthy locations in West Niger
coordinate_store.loc["30"] = {
    "continent": "Africa",
    "country": "Niger",
    "type": "healthy",
    "latitude": 14.8,
    "longitude": -3.38,
}
coordinate_store.loc["31"] = {
    "continent": "Africa",
    "country": "Niger",
    "type": "healthy",
    "latitude": 14.94,
    "longitude": -3.56,
}

# location with recent drought in Namibia (Issue #283)
coordinate_store.loc["32"] = {
    "continent": "Africa",
    "country": "Namibia",
    "type": "declining",
    "latitude": 12.76,
    "longitude": -18.05,
}

# Baja
coordinate_store.loc["33"] = {
    "continent": "America",
    "country": "Mexico",
    "type": "labyrinths",
    "latitude": 26.77,
    "longitude": -112.92,
}

# Australia
coordinate_store.loc['34'] = {
  'continent' : 'Australia', 
  'country': 'Australia', 
  'type': 'labyrinths', 
  'latitude': -23.35, 
  'longitude': 133.36 # featured in June tech talk results
}
coordinate_store.loc['35'] = {
  'continent' : 'Australia', 
  'country': 'Australia', 
  'type': 'labyrinths', 
  'latitude': -22.98, 
  'longitude': 119.89
}

# hardcode a check to make sure we don't overwrite any rows

assert( len(coordinate_store) == 36 )
<|MERGE_RESOLUTION|>--- conflicted
+++ resolved
@@ -133,7 +133,6 @@
 }
 
 # usa
-<<<<<<< HEAD
 coordinate_store.loc["13"] = {
     "continent": "America",
     "country": "Mexico",
@@ -148,10 +147,7 @@
     "latitude": 31.05,
     "longitude": -103.09,
 }
-=======
-coordinate_store.loc['13'] = {'continent': 'America', 'country': 'Mexico', 'type': 'tiger bush', 'latitude': 26.82, 'longitude': -112.86}
-coordinate_store.loc['14'] = {'continent': 'America', 'country': 'USA', 'type': 'labyrinths', 'latitude': 31.05, 'longitude': -103.09}
->>>>>>> 4fc66871
+
 # --------------------------------------------------------------------------------
 
 # declining locations in West Niger
@@ -299,20 +295,20 @@
 
 # Australia
 coordinate_store.loc['34'] = {
-  'continent' : 'Australia', 
-  'country': 'Australia', 
-  'type': 'labyrinths', 
-  'latitude': -23.35, 
+  'continent' : 'Australia',
+  'country': 'Australia',
+  'type': 'labyrinths',
+  'latitude': -23.35,
   'longitude': 133.36 # featured in June tech talk results
 }
 coordinate_store.loc['35'] = {
-  'continent' : 'Australia', 
-  'country': 'Australia', 
-  'type': 'labyrinths', 
-  'latitude': -22.98, 
+  'continent' : 'Australia',
+  'country': 'Australia',
+  'type': 'labyrinths',
+  'latitude': -22.98,
   'longitude': 119.89
 }
 
 # hardcode a check to make sure we don't overwrite any rows
 
-assert( len(coordinate_store) == 36 )
+assert( len(coordinate_store) == 36 )