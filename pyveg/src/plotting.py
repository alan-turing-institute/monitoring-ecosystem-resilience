"""
Plotting code.
"""

import os
import json
import datetime

import numpy as np
import pandas as pd

import matplotlib.pyplot as plt
import matplotlib.dates as mdates
import seaborn as sns
from pandas.plotting import register_matplotlib_converters

from pyveg.src.data_analysis_utils import (
    get_AR1_parameter_estimate,
    get_kendell_tau,
    write_to_json,
    stl_decomposition,
    get_max_lagged_cor,
    get_corrs_by_lag,
    get_datetime_xs,
)

# globally set image quality
DPI = 150


def plot_time_series(df, output_dir):
    """
    Given a time series DataFrames (constructed with `make_time_series`),
    plot the vegetitation and precipitation time series.

    Parameters
    ----------
    df : DataFrame
        Time series DataFrame.

    output_dir : str
        Directory to save the plots in.
    """

    def make_plot(df, veg_prefix, output_dir, veg_prefix_b=None, smoothing_option='smooth'):

        # handle the case where vegetation and precipitation have mismatched NaNs
        veg_df = df.dropna(subset=[veg_prefix+'_offset50_mean'])

        # get vegetation x values to datetime objects
        veg_xs = get_datetime_xs(veg_df)

        # get vegetation y values
        veg_means = veg_df[veg_prefix + '_offset50_mean']
        veg_std = veg_df[veg_prefix + '_offset50_std']

        # create a figure
        fig, ax = plt.subplots(figsize=(15, 4.5))
        plt.xlabel('Time', fontsize=14)

        # set up veg y axis
        color = 'tab:green'
        ax.set_ylabel(f'{veg_prefix} Offset50', color=color, fontsize=14)
        ax.tick_params(axis='y', labelcolor=color)
        ax.set_ylim([veg_means.min() - 1*veg_std.max(), veg_means.max() + 3*veg_std.max()])


        # plot smoothed vegetation means and std
        ax.plot(veg_xs, veg_means, marker='o', markersize=7,
                markeredgecolor=(0.9172, 0.9627, 0.9172), markeredgewidth=2,
                label='Offset50', linewidth=2, color='green')

        ax.fill_between(veg_xs, veg_means - veg_std, veg_means + veg_std,
                        facecolor='green', alpha=0.1, label='Std Dev')

        #    # get smoothed mean, std
        veg_means_smooth = veg_df[veg_prefix+'_offset50_'+smoothing_option+'_mean']

        # plot vegetation legend
        plt.legend(loc='upper left')

        # plot precipitation if availible
        if 'total_precipitation' in df.columns:
            # handle the case where vegetation and precipitation have mismatched NaNs
            precip_df = df.dropna(subset=['total_precipitation'])
            precip_ys = precip_df.total_precipitation

            # get precipitation x values to datetime objects
            precip_xs = get_datetime_xs(precip_df)

            # duplicate axis for preciptation
            ax2 = ax.twinx()
            color = 'tab:blue'
            ax2.set_ylabel(f'Precipitation [mm]', color=color, fontsize=14)
            ax2.tick_params(axis='y', labelcolor=color)
            ax2.set_ylim([min(precip_ys)-1*np.array(precip_ys).std(), max(precip_ys)+2*np.array(precip_ys).std()])

            # plot precipitation
            ax2.plot(precip_xs, precip_ys, linewidth=2, color=color, alpha=0.75)

            # add veg-precip correlation
            max_corr_smooth, max_corr = get_max_lagged_cor(os.path.dirname(output_dir), veg_prefix)
            textstr = f'$r_{{t-{max_corr[1]}}}={max_corr[0]:.2f}$'

            # old correlation just calculates the 0-lag correlation
            #raw_corr = veg_means.corr(precip_ys)
            #smoothed_corr = veg_means_smooth.corr(precip_ys)
            #textstr = f'$r={smoothed_corr:.2f}$ (${raw_corr:.2f}$ unsmoothed)'
            ax2.text(0.13, 0.95, textstr, transform=ax2.transAxes, fontsize=14, verticalalignment='top')

        # plot second vegetation time series if availible
        if veg_prefix_b:

            # handle the case where vegetation and precipitation have mismatched NaNs
            veg_df_b = df.dropna(subset=[veg_prefix_b+'_offset50_mean'])

            # get vegetation x values to datetime objects
            veg_xs_b = get_datetime_xs(veg_df_b)

            # get vegetation y values
            veg_means_b = veg_df_b[veg_prefix_b+'_offset50_mean']
            veg_means_smooth_b = veg_df_b[veg_prefix_b+'_offset50_smooth_mean']
            veg_stds_smooth_b = veg_df_b[veg_prefix_b+'_offset50_smooth_std']

            # plot secondary time series
            ax3 = ax.twinx()
            ax3.spines["left"].set_position(("axes", -0.08))
            ax3.spines["left"].set_visible(True)
            color = 'tab:purple'
            ax3.set_ylabel(veg_prefix_b + ' Offset50', color=color, fontsize=14)
            ax3.tick_params(axis='y', labelcolor=color)
            ax3.yaxis.tick_left()
            ax3.yaxis.set_label_position('left')
            ax3.set_ylim([veg_means.min() - 1*veg_std.max(), veg_means.max() + 3*veg_std.max()])

            # plot unsmoothed vegetation means
            ax.plot(veg_xs_b, veg_means_b, label='Unsmoothed', linewidth=1, color='indigo', linestyle='dashed', alpha=0.2)

            # plot smoothed vegetation means and std
            ax3.plot(veg_xs_b, veg_means_smooth_b, marker='o', markersize=7, 
                    markeredgecolor=(0.8172, 0.7627, 0.9172), markeredgewidth=2, 
                    label='Smoothed', linewidth=2, color=color)

            ax3.fill_between(veg_xs_b, veg_means_smooth_b - veg_stds_smooth_b, veg_means_smooth_b + veg_stds_smooth_b, 
                            facecolor='tab:purple', alpha=0.1, label='Std Dev')

            # add veg-veg correlation
            vegveg_corr = veg_means.corr(veg_means_b)
            vegveg_corr_smooth = veg_means_smooth.corr(veg_means_smooth_b)
            textstr = f'$r_{{vv}} = {vegveg_corr:.2f}$'
            ax2.text(0.55, 0.85, textstr, transform=ax2.transAxes, fontsize=14, verticalalignment='top')

            # update prefix for filename use
            veg_prefix = veg_prefix + '+' + veg_prefix_b

        # add autoregression info
        veg_means.index = veg_df.date

        # layout
        sns.set_style('white')
        fig.tight_layout()

        filename_suffix = '_' + smoothing_option

        # save the plot
        output_filename = veg_prefix + '-time-series' + filename_suffix + '.png'
        plt.savefig(os.path.join(output_dir, output_filename), dpi=DPI)
        #plt.close(fig)

    # make output dir if necessary
    if not os.path.exists(output_dir):
        os.makedirs(output_dir, exist_ok=True)

    # make plots for selected columns
    for column in df.columns:
        if 'offset50_mean' in column:
            veg_prefix = column.split('_')[0]
            print(f'Plotting {veg_prefix} time series.')
            make_plot(df, veg_prefix, output_dir)
            make_plot(df, veg_prefix, output_dir, smoothing_option='smooth_res')

    # if we have two vegetation time series availible, plot them both
    if np.sum(df.columns.str.contains('offset50_mean')) == 2:
        veg_columns = df.columns[np.where(df.columns.str.contains('offset50_mean'))].values
        veg_prefixes = [c.split('_')[0] for c in veg_columns]
        assert( len(veg_prefixes) == 2 )
        make_plot(df, veg_prefixes[0], output_dir, veg_prefix_b=veg_prefixes[1])


def plot_ndvi_time_series(df, output_dir):
    def make_plot(df, veg_prefix, col_name, utput_dir):

        veg_df = df.dropna(subset=[col_name])

        # get vegetation x values to datetime objects
        veg_xs = get_datetime_xs(veg_df)

        # get vegetation y values
        veg_means = veg_df[col_name]
        #veg_means = veg_df[veg_prefix + '_ndvi_veg_mean']
        if any([col_name.replace('mean', 'std') == c for c in df.columns]):
            veg_std = veg_df[col_name.replace('mean', 'std')]

        # create a figure
        fig, ax = plt.subplots(figsize=(15, 4.5))
        plt.xlabel('Time', fontsize=14)

        # set up veg y axis
        color = 'tab:green'
        ax.set_ylabel(f'{veg_prefix} NDVI', color=color, fontsize=14)
        ax.tick_params(axis='y', labelcolor=color)

        if any([col_name.replace('mean', 'std') == c for c in df.columns]):
            ax.set_ylim([veg_means.min() - 1*veg_std.max(), veg_means.max() + 3*veg_std.max()])

        # plot ndvi
        #ax.plot(veg_xs, ndvi_means, label='Unsmoothed', linewidth=1, color='dimgray', linestyle='dotted')

        ax.plot(veg_xs, veg_means, marker='o', markersize=7, 
                markeredgecolor=(0.9172, 0.9627, 0.9172), markeredgewidth=2,
                label='Smoothed', linewidth=2, color='green')

        if any([col_name.replace('mean', 'std') == c for c in df.columns]):
            ax.fill_between(veg_xs, veg_means - veg_std, veg_means + veg_std, 
                            facecolor='green', alpha=0.1, label='Std Dev')

        # plot precipitation if availible
        if 'total_precipitation' in df.columns:
            # handle the case where vegetation and precipitation have mismatched NaNs
            precip_df = df.dropna(subset=['total_precipitation'])
            precip_ys = precip_df.total_precipitation

            # get precipitation x values to datetime objects
            precip_xs = get_datetime_xs(precip_df)

            # duplicate axis for preciptation
            ax2 = ax.twinx()
            color = 'tab:blue'
            ax2.set_ylabel(f'Precipitation [mm]', color=color, fontsize=14)
            ax2.tick_params(axis='y', labelcolor=color)
            ax2.set_ylim([min(precip_ys)-1*np.array(precip_ys).std(), max(precip_ys)+2*np.array(precip_ys).std()])

            # plot precipitation
            ax2.plot(precip_xs, precip_ys, linewidth=2, color=color, alpha=0.75)

            # add correlation information
            correlations = get_corrs_by_lag(df[col_name], df['total_precipitation'])
            max_corr = np.max(np.array(correlations))
            max_corr_lag = np.array(np.argmax(correlations))
            textstr = f'$r_{{t-{max_corr_lag}}}={max_corr:.2f}$ '
            ax2.text(0.13, 0.95, textstr, transform=ax2.transAxes, fontsize=14, verticalalignment='top')

        # layout
        sns.set_style('white')
        fig.tight_layout()

        # save the plot
        output_filename = veg_prefix + '-ndvi-time-series.png'
        plt.savefig(os.path.join(output_dir, output_filename), dpi=DPI)
        plt.close(fig)

    # make output dir if necessary
    if not os.path.exists(output_dir):
        os.makedirs(output_dir, exist_ok=True)

    # make plots for selected columns
    for column in df.columns:
        if 'ndvi' in column and 'mean' in column:
            veg_prefix = column.split('_')[0]
            print(f'Plotting {veg_prefix} NDVI time series.')
            make_plot(df, veg_prefix, column, output_dir)

    
def plot_autocorrelation_function(df, output_dir, filename_suffix=''):
    """
    Given a time series DataFrames (constructed with `make_time_series`),
    plot the autocorrelation function relevant columns.

    Parameters
    ----------
    df : DataFrame
        Time series DataFrame.

    output_dir : str
        Directory to save the plots in.
    """

    def make_plots(series, output_dir, filename_suffix=''):

        # make the full autocorrelation function plot
        fig, _ = plt.subplots(figsize=(8,5))
        pd.plotting.autocorrelation_plot(series, label=series.name)
        plt.legend()

        # save the plot
        output_filename = series.name + '-autocorrelation-function' + filename_suffix + '.png'
        plt.savefig(os.path.join(output_dir, output_filename), dpi=DPI)
        plt.close(fig)

        # use statsmodels for partial autocorrelation
        from statsmodels.graphics.tsaplots import plot_pacf
        fig, ax = plt.subplots(figsize=(8,5))
        plot_pacf(series, label=series.name, ax=ax, zero=False)
        plt.ylim([-1.0, 1.0])
        plt.xlabel('Lag')
        plt.ylabel('Partial Autocorrelation')

        # save the plot
        output_filename = series.name + '-partial-autocorrelation-function' + filename_suffix + '.png'
        plt.savefig(os.path.join(output_dir, output_filename), dpi=DPI)
<<<<<<< HEAD
        #plt.close(fig)

=======
        plt.close(fig)
        
>>>>>>> 567dda32
    # make plots for selected columns
    for column in df.columns:
        if ('offset50' in column or 'ndvi' in column) and 'mean' in column or 'total_precipitation' in column:
            print(f'Plotting autocorrelation functions for "{column}"...')
            make_plots(df[column].dropna(), output_dir, filename_suffix=filename_suffix)


def plot_cross_correlations(df, output_dir):
    """
    Plot a scatterplot matrix showing correlations between vegetation
    and precipitation time series, with different lags. Additionally
    write out the correlations as a function of the lag for later use.

    Parameters
    ----------
    df: DataFrame
        Time-series data.
    output_dir : str
        Directory to save the plot in.
    """

    # check precipitation time series present
    if 'total_precipitation' not in df.columns:
        print('Missing precipitation time series, skipping cross correlation plots.')
        return

    def make_plot(veg_ys, precip_ys, output_dir):

        # set up
        lags = 9
        correlations = []

        # make a new df to ensure NaN veg values are explicit
        df_ = pd.DataFrame()
        df_['precip'] = precip_ys
        df_['offset50'] = veg_ys

        # create fig
        fig, axs = plt.subplots(3, 3, sharex='col', sharey='row', 
                                figsize=(8, 8))

        # loop through offsets
        for lag in range(0, lags):

            # select the relevant Axis object
            ax = axs.flat[lag]

            # format this subplot
            ax.set_title(f'$t-{lag}$')
            ax.grid(False)

            # plot data
            lagged_data = df_['offset50'].shift(-lag)
            corr = precip_ys.corr(lagged_data)
            correlations.append(round(corr,4))
            sns.regplot(precip_ys, lagged_data, label=f'$r={corr:.2f}$', ax=ax)
            
            # format axis label
            if lag < 6:
                ax.set_xlabel('')
            if lag % 3 != 0:
                ax.set_ylabel('')
                
            ax.legend()

        plt.tight_layout()

        # save the plot
        output_filename = veg_ys.name + '-scatterplot-matrix.png'
        plt.savefig(os.path.join(output_dir, output_filename), dpi=DPI)
        #plt.close(fig)

        # write out correlations as a function of lag
        correlations_dict = {veg_ys.name + '_lagged_correlation': correlations}
        write_to_json(os.path.join(output_dir, 'lagged_correlations.json'), correlations_dict)
    
    # make plots for selected columns
    for column in df.columns:
        if 'offset50' in column and 'mean' in column:
            print(f'Plotting cross correlation matrix for "{column}"...')
            make_plot(df[column], df['total_precipitation'], output_dir)


def plot_feature_vector(output_dir):
    """
    Read feature vectors from csv (if they exist) and then
    make feature vector plots.

    Parameters
    ----------
    output_dir : str
        Directory to save the plot in.
    """

    # assume feature vectors have been saved in the above location
    fv_dir = os.path.join(os.path.dirname(output_dir), 'processed_data')
    if not os.path.exists(fv_dir):
        print('No feature vectors found, skipping plot!')
        return

    # get feature vectors for different collections
    fvs = [f for f in os.listdir(fv_dir) if '_feature_vectors.csv' in f]
    if len(fvs) == 0:
        print('No feature vectors found, skipping plot!')
        return

    # for each collection
    for fv_filename in fvs:

        # read feature vectors
        df = pd.read_csv(os.path.join(fv_dir, fv_filename)).dropna()

        # percentile columns
        cols = [c for c in df.columns if 'percentile' in c]
        
        # compute feature vector averaged over all sub-images
        feature_vector = df[cols].mean()
        feature_vector_std = df[cols].std()

        # generate x-values
        xs = np.linspace(0,100,len(feature_vector))
        
        # make the plot
        fig, _ = plt.subplots(figsize=(6,5))

        plt.errorbar(xs, feature_vector, marker='o', markersize=5, linestyle='', 
                        yerr=feature_vector_std, color='black', capsize=2, elinewidth=1)

        plt.xlabel('Pixel Rank (%)', fontsize=14)
        plt.ylabel('$X(V-E)$', fontsize=14)
        plt.tight_layout()

        # create new subdir for feature vectors
        fv_subdir = os.path.join(output_dir, 'feature-vectors')
        if not os.path.exists(fv_subdir):
            os.makedirs(fv_subdir, exist_ok=True)

        # save the plot
        output_filename = fv_filename.split('_')[0] + '-feature-vector-summary.png'
        print(f'Plotting feature vector "{os.path.abspath(output_filename)}"...')
        plt.savefig(os.path.join(fv_subdir, output_filename), dpi=DPI)
        plt.close(fig)

        feature_vecs = []
        feature_vecs_stds = []
        offset50s = []
        dates = []

        # loop through time points
        for date, group in df.groupby('date'):
            
            # calculate feature vector and offset50
            feature_vector = group.mean()[cols]
            feature_vecs.append(feature_vector)
            feature_vecs_stds.append(group.std()[cols])
            offset50s.append((feature_vector[-1] - feature_vector[len(feature_vector)//2]))
            dates.append(date)

        # get max and min
        imax = np.argmax(np.array(offset50s))
        imin = np.argmin(np.array(offset50s))

        max_fv = feature_vecs[imax]
        max_fv_std = feature_vecs_stds[imax]
        max_date = dates[imax]
        min_fv = feature_vecs[imin]
        min_fv_std = feature_vecs_stds[imin]
        min_date = dates[imin]

        # plot the min/max veg feature vectors
        fig, _ = plt.subplots(figsize=(6,5))

        # add to plot
        plt.errorbar(xs, max_fv, marker='o', markersize=5, linestyle='', label=f'max veg: {max_date}',
                        yerr=max_fv_std, color='tab:green', capsize=2, elinewidth=1)
        plt.errorbar(xs, min_fv, marker='o', markersize=5, linestyle='', label=f'min veg: {min_date}',
                        yerr=min_fv_std, color='tab:red', capsize=2, elinewidth=1)

        # format plot
        plt.xlabel('Pixel Rank (%)', fontsize=14)
        plt.ylabel('$X(V-E)$', fontsize=14)
        plt.legend()
        plt.tight_layout()
        
        # save the plot
        output_filename = fv_filename.split('_')[0] + '-feature-vector-minmax.png'
        print(f'Plotting minmax feature vector "{os.path.abspath(output_filename)}"...')
        plt.savefig(os.path.join(fv_subdir, output_filename), dpi=DPI)
        #plt.close(fig)


def plot_stl_decomposition(df, period, output_dir):
    """
     Run the STL decomposition and plot the results network centrality and
     precipitation DataFrames in `df`.

     Parameters
     ----------
     df : DataFrame
         The time-series results.
     period : float
        Periodicity to model.
     output_dir : str
         Directory to save the plot in.
     """

    def make_plot(df, column, output_dir):
        """
        Plot STL decomposition results.

        Parameters
        ----------
        df : DataFrame
            The input time-series.
        column : str
            Column name to run STL on.
        output_dir : str
            Directory to save the plot in.
        """

        # run fit
        res = stl_decomposition(df[column], period)

        # concert x values to datetime objects
        xs = get_datetime_xs(df)

        # formatting
        default_figsize = plt.rcParams['figure.figsize']
        default_fontsize = plt.rcParams['font.size']
        plt.rc('figure', figsize=(20, 8))
        plt.rc('font', size=15)

        fig = res.plot()
        ax_list = fig.axes
        for ax in ax_list[:-1]:
            ax.tick_params(labelbottom=False)

        # set xlabel with datetime object
        #ax_list[-1].set_xticklabels(xs, rotation=0, va="center")

        # save plot
        filename = os.path.join(output_dir, column+'_STL_decomposition.png')
        plt.savefig(filename, dpi=DPI)
        #plt.close(fig)

        # undo rc changes
        plt.rc('figure', figsize=default_figsize)
        plt.rc('font', size=default_fontsize)
    
    # make output dir if necessary
    if not os.path.exists(output_dir):
        os.makedirs(output_dir, exist_ok=True)

    # make plots for selected columns
    for column in df.columns:
        if ('offset50' in column or 'ndvi' in column) and 'mean' in column or 'total_precipitation' in column:
            
            print(f'Plotting STL decomposition for "{column}"...')
            
            # produce plot
            make_plot(df.dropna(), column, output_dir)


def plot_moving_window_analysis(df, output_dir, filename_suffix=''):
    """
    Given a moving window time series DataFrame, plot the time series 
    of AR1 and Variance.

    Parameters
    ----------
    df : DataFrame
        The time-series results for variance and AR1.
    output_dir : str
        Directory to save the plot in.
    filename_suffix: str
        Add suffix string to file name
    """

    def make_plot(df, column, output_dir, smoothing_option):
        """
        Parameters
        ----------
        df : DataFrame
            The time-series results for variance and AR1.
        column : str
            Column name an offset50 variance column in df.
        output_dir : str
            Directory to save the plot in.
        smoothing_option: str
            Label for smoothing variable to be used
        """

        # get short string prefix on column name
        collection_prefix = column.split('_')[0] if 'offset50' in column else 'precipitation'
        
        # hand mismatched NaNs
        ar1_df = df.dropna(subset=[column.replace('var', 'ar1')])
        var_df = df.dropna(subset=[column])

        # extract x values and convert to datetime objects
        ar1_xs = get_datetime_xs(ar1_df)
        var_xs = get_datetime_xs(var_df)

        # extract individual time series
        variance = var_df[column]
        ar1 = ar1_df[column.replace('var', 'ar1')]
        ar1_se = ar1_df[column.replace('var', 'ar1_se')]

        if any([smoothing_option in c for c in df.columns]):
            variance_smooth = var_df[column.replace('offset50_mean', 'offset50_' + smoothing_option + '_mean')]
            ar1_smooth = ar1_df[column.replace('var', 'ar1').replace('offset50_mean', 'offset50_' + smoothing_option + '_mean')]
            ar1_se_smooth = ar1_df[column.replace('var', 'ar1_se').replace('offset50_mean', 'offset50_' + smoothing_option + '_mean')]

        # create a figure
        fig, ax = plt.subplots(figsize=(15, 5))
        plt.xlabel('Time', fontsize=12)

        # set up veg y axis
        color = 'tab:blue'
        ax.set_ylabel(f'{collection_prefix} AR1', color=color, fontsize=12)
        ax.tick_params(axis='y', labelcolor=color)

        # plot unsmoothed vegetation ar1 and std
        ax.plot(ar1_xs, ar1, label='AR1', linewidth=2, color='tab:blue')
        ax.fill_between(ar1_xs, ar1 - ar1_se, ar1 + ar1_se,
                        facecolor='blue', alpha=0.1, label='AR1 SE')

        if any([smoothing_option in c for c in df.columns]):
            # plot smoothed vegetation ar1 and std
            ax.plot(ar1_xs, ar1_smooth, label='AR1 Smoothed', linewidth=2, color='tab:blue', linestyle='dotted')
            ax.fill_between(ar1_xs, ar1_smooth - ar1_se_smooth, ar1_smooth + ar1_se_smooth,
                            facecolor='none', alpha=0.15, label='AR1 SE Smoothed', hatch='X', edgecolor='tab:blue')

        # set y lim
        try: # in case there are no ar1 values, the array will be empty
            ax.set_ylim([min(ar1-ar1_se)-0.8*max(ar1+ar1_se), 1.8*max(ar1+ar1_se)])
        except:
            return

        # plot legend
        plt.legend(loc='upper left')

        # duplicate x-axis for variance
        ax2 = ax.twinx()
        color = 'tab:red'
        ax2.set_ylabel(f'{collection_prefix} Variance', color=color, fontsize=12)
        ax2.tick_params(axis='y', labelcolor=color)

        # plot variance
        ax2.plot(var_xs, variance, linewidth=2, color=color, alpha=0.75, label='Variance')
        if any([smoothing_option in c for c in df.columns]):
            ax2.plot(var_xs, variance_smooth, linewidth=2, color=color, alpha=0.75, 
                     linestyle='dotted', label='Variance Smoothed')

        # set y lim
        ax2.set_ylim([0, 2*max(variance)])


        # add legend
        plt.legend(loc='lower left')

        # add Kendall tau

        tau, p = get_kendell_tau(ar1)
        tau_var, p_var = get_kendell_tau(variance)

        if any([smoothing_option in c for c in df.columns]):
            tau_smooth, p_smooth = get_kendell_tau(ar1_smooth)
            tau_var_smooth, p_var_smooth = get_kendell_tau(variance_smooth)

        # add to plot
        textstr = ''
        if any([smoothing_option in c for c in df.columns]):
            textstr += f'AR1 Kendall $\\tau,~p$-$\\mathrm{{value}}={tau_smooth:.2f}$, ${p_smooth:.2f}$'
        textstr += f' (${tau:.2f}$, ${p:.2f}$ unsmoothed)'
        ax2.text(0.43, 0.95, textstr, transform=ax2.transAxes, fontsize=14, verticalalignment='top')

        textstr = ''
        if any([smoothing_option in c for c in df.columns]):
            textstr += f'Variance Kendall $\\tau,~p$-$\\mathrm{{value}}={tau_var_smooth:.2f}$, ${p_var_smooth:.2f}$'
        textstr += f' (${tau_var:.2f}$, ${p_var:.2f}$ unsmoothed)'
        ax2.text(0.43, 0.85, textstr, transform=ax2.transAxes, fontsize=14, verticalalignment='top')
        
        # layout
        fig.tight_layout()

        # save the plot
        output_filename = collection_prefix + '-AR1-var-' + smoothing_option + '.png'
        print(f'Plotting {collection_prefix} moving window time series...')
        plt.savefig(os.path.join(output_dir, output_filename), dpi=DPI)
        plt.close(fig)


    for column in df.columns:
        if (('offset50_mean' in column or 'total_precipitation' in column) and 
             'var' in column):
            make_plot(df, column, output_dir, 'smooth_res')


def plot_correlation_mwa(df, output_dir, filename_suffix=''):
    """
    Given a moving window time series DataFrame, plot the time series 
    of veg-precip correlation.

    Parameters
    ----------
    df : DataFrame
        The time-series results for veg-precip correlation coeff and lag.
    output_dir : str
        Directory to save the plot in.
    filename_suffix: str
        Add suffix string to file name
    """

    def make_plot(df, column_name, output_dir, filename_suffix):

        # get datetime x-values
        xs = get_datetime_xs(df)
        
        # create a figure
        fig, ax = plt.subplots(figsize=(15, 4.5))
        plt.plot(xs, df[column_name])

        # label axes
        plt.xlabel('Time', fontsize=12)
        plt.ylabel(column_name, fontsize=12)

        # calculate Kendall taus and annotate plot
        tau, p = get_kendell_tau(df[column_name].dropna())
        textstr = f'Kendall $\\tau,~p = {tau:.3f}$, ${p:.4f}$'
        ax.text(0.1, 0.95, textstr, transform=ax.transAxes, fontsize=14, verticalalignment='top')

        # save the plot
        output_filename = f'{column_name}' + filename_suffix + '.png'
        collection_prefix = column_name.split('_')[0]
        print(f'Plotting {collection_prefix} correlation moving window analysis...')
        plt.savefig(os.path.join(output_dir, output_filename), dpi=DPI)
        plt.close(fig)

    for column in df.columns:
        if 'precip' in column and ('corr' in column or 'lag' in column):
            make_plot(df, column, output_dir, filename_suffix)


def plot_ews_resiliance(series_name, EWSmetrics_df, Kendalltau_df, dates, output_dir):
    """
    Make early warning signals resiliance plots using the output
    from the ewstools package.

    Parameters
    ----------
    series_name : str
        String containing data collection and time series variable.
    EWSmetrics_df : DataFrame
        DataFrame from ewstools containing ews time series.
    Kendalltau_df : DataFrame
        DataFrame from ewstools containing Kendall tau values for EWSmetrics_df time series
    output_dir: str
        Output dir to save plot in.
    """
    def zoom_out(ys):
        ymin = ys.mean() - 2*((ys.mean() - ys).abs().max())
        ymax = ys.mean() + 2*((ys.mean() - ys).abs().max())
        return [ymin, ymax]

    def annotate(text, xy=(6    , 70), size=10):
        if 'Kendall' in text:
            xy = (xy[0], 60)
        plt.gca().annotate(text, xy=xy, xycoords='axes points',
                           size=size, ha='left', va='top')

    dates = get_datetime_xs(pd.DataFrame(dates).dropna())
    fig, _ = plt.subplots(figsize=(4,8), sharex='col')

    ax1 = plt.subplot(611)
    ys = EWSmetrics_df['State variable']

    plt.plot(dates[-len(ys):], ys, color='black')
    plt.plot(dates[-len(ys):], EWSmetrics_df['Smoothing'], color='red', linestyle='dashed')
    plt.ylim(zoom_out(ys))
    annotate(series_name)

    ax2 = plt.subplot(612, sharex=ax1)
    ys = EWSmetrics_df['Residuals']
    plt.plot(dates[-len(ys):], ys, color='black', label='Time Series')
    plt.ylim(zoom_out(ys))
    annotate('Residuals')

    ax3 = plt.subplot(613, sharex=ax1)
    ys = EWSmetrics_df['Lag-1 AC']
    plt.plot(dates[-len(ys):], ys, color='black')
    plt.ylim(zoom_out(ys))
    annotate('Lag-1 AC')
    tau = Kendalltau_df['Lag-1 AC'].iloc[0]
    annotate(f'Kendall $\\tau = {tau:.2f}$', size=8)
    
    """ys = EWSmetrics_df['Lag-2 AC']
    plt.plot(ys, color='navy')
    plt.ylim(zoom_out(ys))
    annotate('Lag-1 AC', xy=(8, 65))
    tau = Kendalltau_df['Lag-1 AC'].iloc[0]
    annotate(f'Kendall $\\tau = {tau:.2f}$', xy=(8, 55), size=8)"""
        
    ax4 = plt.subplot(614, sharex=ax1)
    ys = EWSmetrics_df['Standard deviation']
    plt.plot(dates[-len(ys):], ys, color='black')
    plt.ylim(zoom_out(ys))
    annotate('Standard deviation')
    tau = Kendalltau_df['Standard deviation'].iloc[0]
    annotate(f'Kendall $\\tau = {tau:.2f}$', size=8)
    
    ax5 = plt.subplot(615, sharex=ax1)
    ys = EWSmetrics_df['Skewness']
    plt.plot(dates[-len(ys):], ys, color='black')
    plt.ylim(zoom_out(ys))
    annotate('Skewness')
    tau = Kendalltau_df['Skewness'].iloc[0]
    annotate(f'Kendall $\\tau = {tau:.2f}$', size=8)
    
    ax6 = plt.subplot(616, sharex=ax1)
    ys = EWSmetrics_df['Kurtosis']
    plt.plot(dates[-len(ys):], ys, color='black')
    plt.ylim(zoom_out(ys))
    annotate('Kurtosis')
    tau = Kendalltau_df['Kurtosis'].iloc[0]
    annotate(f'Kendall $\\tau = {tau:.2f}$', size=8)
    
    plt.xlabel('Time')

    # remove vertical space between plots
    plt.subplots_adjust(hspace=0.0)

    # tick formatting
    for ax in [ax1, ax2, ax3, ax4, ax5]:
        ax.tick_params(
            axis="both",
            which="both",
            bottom=True,
            top=False,
            labelbottom=False,
            left=True,
            labelleft=True,
            direction="out",
            labelsize=8,
        )

    # show x labels for bottom plot
    ax6.tick_params(
        axis="both",
        which="both",
        bottom=True,
        top=False,
        labelbottom=True,
        left=True,
        labelleft=True,
        direction="out",
        labelsize=8,
    )

    # save the plot
    output_filename = series_name.replace(' ', '-') + '-ews.png'
    print(f'Plotting {series_name} ews plots...')
    plt.savefig(os.path.join(output_dir, output_filename), dpi=DPI, bbox_inches='tight')
    plt.close(fig)


def plot_sensitivity_heatmap(series_name, df, output_dir):
    """
    Produce heatmap plot for the sensitivy analysis

    Parameters
    ----------

    df: Dataframe
        The output dataframe from the sensitivity analysis function.
    output_dir:
        Path to the directory to save the produced figures
    """

    for column in df.columns:
        if column == "smooth" or column=="winsize":
            continue
        else:
            fig, ax = plt.subplots(figsize=(5, 5))
            piv = pd.pivot_table(df, values=column, index=["smooth"], columns=["winsize"], fill_value=0)
            ax = sns.heatmap(piv, square=True,cmap='viridis',vmin=-1, vmax=1)
            ax.set_title('Sensitivity for '+ column)
            plt.setp(ax.xaxis.get_majorticklabels(), rotation=90)
            plt.tight_layout()
            plt.xlabel('Rolling Window')
            plt.ylabel('Smoothing')
            output_filename = series_name.replace(' ', '-') + '-' + column + '-sensitivity.png'
            print(f'Plotting {series_name} {column} sensitivity plot...')
            plt.savefig(os.path.join(output_dir, output_filename), dpi=DPI)
            plt.close(fig)


def kendall_tau_histograms(series_name, df, output_dir):
    """
    Produce histograms with kendall tau distribution from surrogates for significance analysis

    Parameters
    ----------
    series_name : str
        String containing data collection and time series variable.
    df: Dataframe
          The output dataframe from the sensitivity analysis function.
    output_dir:
          Path to the directory to save the produced figures
    """

    for column in df.columns:

        if column == "true_data":
            continue

        else:
            data_df = df[df["true_data"] == True][column]
            surrogates_df = df[df["true_data"] != True][column]
            fig, ax = plt.subplots(figsize=(5, 5))

            ax.hist(surrogates_df)
            plt.axvline(data_df.values, color="black", linestyle="solid", linewidth=2)
            plt.text(
                data_df.values,
                ax.get_ylim()[0] + 8,
                "Data",
                horizontalalignment="left",
                color="black",
            )
            plt.axvline(
                surrogates_df.quantile(0.95),
                color="black",
                linestyle="dashed",
                linewidth=2,
            )
            plt.text(
                surrogates_df.quantile(0.95),
                ax.get_ylim()[1] - 12,
                "0.95 \nquantile",
                horizontalalignment="left",
                color="black",
            )
            ax.set_title("Significance testing for " + column)
            plt.xlabel("Kendall tau")
            plt.ylabel("Frequency")
            output_filename = (
                series_name.replace(" ", "-") + "-" + column + "-significance.png"
            )

            plt.savefig(os.path.join(output_dir, output_filename), dpi=DPI)
            plt.close(fig)<|MERGE_RESOLUTION|>--- conflicted
+++ resolved
@@ -308,13 +308,9 @@
         # save the plot
         output_filename = series.name + '-partial-autocorrelation-function' + filename_suffix + '.png'
         plt.savefig(os.path.join(output_dir, output_filename), dpi=DPI)
-<<<<<<< HEAD
         #plt.close(fig)
 
-=======
-        plt.close(fig)
-        
->>>>>>> 567dda32
+
     # make plots for selected columns
     for column in df.columns:
         if ('offset50' in column or 'ndvi' in column) and 'mean' in column or 'total_precipitation' in column:
