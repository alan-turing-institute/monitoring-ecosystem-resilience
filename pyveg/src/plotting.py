"""
Plotting code.
"""

import os
import datetime

import numpy as np
import pandas as pd 

import matplotlib.pyplot as plt
import matplotlib.dates as mdates
import matplotlib.cm as cm

import seaborn as sns

from pyveg.src.data_analysis_utils import get_AR1_parameter_estimate, get_kendell_tau, write_to_json


def plot_time_series(dfs, output_dir):
    """
    Given a dict of DataFrames, of which each row corresponds to
    a different time point (constructed with `make_time_series`),
    plot the time series of each DataFrame on the same plot.

    Parameters
    ----------
    dfs : dict of DataFrame
        The time-series results averaged over sub-locations.

    output_dir : str
        Directory to save the plot in.
    """

    # function to help plot many y axes
    def make_patch_spines_invisible(ax):
        ax.set_frame_on(True)
        ax.patch.set_visible(False)
        for sp in ax.spines.values():
            sp.set_visible(False)

    # setup plot
    fig, ax1 = plt.subplots(figsize=(15,5))
    fig.subplots_adjust(right=0.9)

    # set up x axis to handle dates
    plt.gca().xaxis.set_major_formatter(mdates.DateFormatter('%m/%d/%Y'))
    plt.gca().xaxis.set_major_locator(mdates.DayLocator())
    ax1.set_xlabel('Time')

    #print(get_weather_time_series(dfs))
    #print(get_veg_time_series(dfs))

    """
    for collection_name, df in dfs.items():

        if 'offset50' in df.columns:
            # prepare data
            dates = df.index
            xs = [datetime.datetime.strptime(d,'%Y-%m-%d').date() for d in dates]
            means = df['offset50']
            stds = df['offset50_std']
        else: # assume
            # prepare data
            dates = df.index
            xs = [datetime.datetime.strptime(d,'%Y-%m-%d').date() for d in dates]
            print(df.values)
            # if there are multiple data columns, use them all
            ys_list = []

        # instantiate a new shared axis
        ax2 = ax1.twinx()
    """

    s2 = 'COPERNICUS/S2'
    l8 = 'LANDSAT/LC08/C01/T1_SR'

    # prepare data
    cop_means = dfs[s2]['offset50_mean']
    cop_stds = dfs[s2]['offset50_std']
    cop_dates = dfs[s2].index
    cop_xs = [datetime.datetime.strptime(str(d),'%Y-%m-%d').date() for d in cop_dates]

    #l8_means = dfs[l8]['offset50']
    #l8_stds = dfs[l8]['offset50_std']
    #l8_dates = dfs[l8].index
    #l8_xs = [datetime.datetime.strptime(d,'%Y-%m-%d').date() for d in l8_dates]

    precip = dfs['ECMWF/ERA5/MONTHLY']['total_precipitation'] * 1000 # convert to mm
    temp = dfs['ECMWF/ERA5/MONTHLY']['mean_2m_air_temperature'] - 273.15 # convert to Celcius
    weather_dates = dfs['ECMWF/ERA5/MONTHLY'].index
    w_xs = [datetime.datetime.strptime(d,'%Y-%m-%d').date() for d in weather_dates]

    # add copernicus
    color = 'tab:green'
    ax1.set_ylabel('Copernicus Offset50', color=color)
    ax1.plot(cop_xs, cop_means, color=color, linewidth=2)
    ax1.tick_params(axis='y', labelcolor=color)
    ax1.set_ylim([-900, -400])
    plt.fill_between(cop_xs, cop_means-cop_stds, cop_means+cop_stds,
                     facecolor='green', alpha=0.1)

    # add precip
    ax2 = ax1.twinx()
    color = 'tab:blue'
    ax2.set_ylabel('Precipitation [mm]', color=color)  # we already handled the x-label with ax1
    ax2.set_ylim([-10, 250])
    ax2.plot(w_xs, precip, color=color, alpha=0.5, linewidth=2)
    ax2.tick_params(axis='y', labelcolor=color)

    # add temp
    ax3 = ax1.twinx()
    ax3.spines["right"].set_position(("axes", 1.075))
    make_patch_spines_invisible(ax3)
    ax3.spines["right"].set_visible(True)
    ax3.set_ylim([22, 36])
    color = 'tab:red'
    ax3.set_ylabel('Mean Temperature [$^\circ$C]', color=color)  # we already handled the x-label with ax1
    ax3.plot(w_xs, temp, color=color, alpha=0.2, linewidth=2)
    ax3.tick_params(axis='y', labelcolor=color)

    fig.tight_layout()  # otherwise the right y-label is slightly clipped

    # save the plot before adding Landsat
    output_filename = 'time-series.png'
    print(f'\nPlotting time series "{os.path.abspath(output_filename)}"...')
    plt.savefig(os.path.join(output_dir, output_filename), dpi=150)

    # add l8
    #ax4 = ax1.twinx()
    #ax4.spines["left"].set_position(("axes", -0.1))
    #ax4.spines["left"].set_visible(True)
    #make_patch_spines_invisible(ax4)
    #color = 'tab:purple'
    #ax4.set_ylabel('landsat', color=color)  # we already handled the x-label with ax1
    #ax4.plot(l8_xs, l8_means, color=color)
    #ax4.tick_params(axis='y', labelcolor=color)
    #ax4.yaxis.tick_left()
    #plt.fill_between(l8_xs, l8_means-l8_stds, l8_means+l8_stds,
    #                 facecolor='purple', alpha=0.05)

    # save the plot
    #output_filename = 'time-series-full.png'
    #plt.savefig(os.path.join(output_dir, output_filename), dpi=100)

    """# ------------------------------------------------
    # setup plot
    fig, ax1 = plt.subplots(figsize=(13,5))
    fig.subplots_adjust(right=0.9)

    # set up x axis to handle dates
    plt.gca().xaxis.set_major_formatter(mdates.DateFormatter('%m/%d/%Y'))
    plt.gca().xaxis.set_major_locator(mdates.DayLocator())
    ax1.set_xlabel('Time')

    # add copernicus
    color = 'tab:green'
    ax1.set_ylabel('Copernicus Offset50', color=color)
    ax1.plot(cop_xs, cop_means, color=color)
    ax1.tick_params(axis='y', labelcolor=color)
    plt.fill_between(cop_xs, cop_means-cop_stds, cop_means+cop_stds,
                     facecolor='green', alpha=0.2)

    # add l8
    ax4 = ax1.twinx()
    color = 'tab:purple'
    ax4.set_ylabel('landsat', color=color)  # we already handled the x-label with ax1
    #ax4.yaxis.tick_left()
    ax4.plot(l8_xs, l8_means, color=color)
    ax4.tick_params(axis='y', labelcolor=color)
    plt.fill_between(l8_xs, l8_means-l8_stds, l8_means+l8_stds,
                     facecolor='purple', alpha=0.2)

    fig.tight_layout()  # otherwise the right y-label is slightly clipped

    # save the plot
    output_filename = 'time-series-offsets-only.png'
    plt.savefig(os.path.join(output_dir, output_filename), dpi=100)
    """


def plot_smoothed_time_series(dfs, output_dir, filename_suffix =''):
    """
    Given a dict of DataFrames, of which each row corresponds to
    a different time point (constructed with `make_time_series`),
    plot the time series of each DataFrame on the same plot. The
    data is assumed to have been previously smoothed, and so the 
    smoothed and unsmoothed offset50 valeus are plotted.

    Parameters
    ----------
    dfs : dict of DataFrame
        The time-series results averaged over sub-locations.

    output_dir : str
        Directory to save the plot in.
    """

    for collection_name, df in dfs.items():
        if collection_name == 'COPERNICUS/S2' or 'LANDSAT' in collection_name:

            # extract x values and convert to datetime objects
            try:
                veg_xs = [datetime.datetime.strptime(d,'%Y-%m-%d').date() for d in df.index]
            except:
                # if the time series has been resampled the index is a TimeStamp object
                veg_xs = [datetime.datetime.strptime(d._date_repr,'%Y-%m-%d').date() for d in df.index]


            # extract raw means
            veg_means = df['offset50_mean']

            # extract smoothed mean, std, and ci
            veg_means_smooth = df['offset50_smooth_mean']
            veg_stds_smooth = df['offset50_smooth_std']
            veg_ci = df['ci_mean']

            # extract rainfall data
            try:
                precip_xs = [datetime.datetime.strptime(d,'%Y-%m-%d').date() for d in dfs['ECMWF/ERA5/MONTHLY'].index]
            except:
                # if the time series has been resampled the index is a TimeStamp object
                precip_xs =  [datetime.datetime.strptime(d._date_repr,'%Y-%m-%d').date() for d in dfs['ECMWF/ERA5/MONTHLY'].index]

            precip = dfs['ECMWF/ERA5/MONTHLY']['total_precipitation']

            # create a figure
            fig, ax = plt.subplots(figsize=(15,5))
            plt.xlabel('Time', fontsize=12)

            # set up veg y axis
            color = 'tab:green'
            ax.set_ylabel(f'{collection_name} Offset50', color=color, fontsize=12)
            ax.tick_params(axis='y', labelcolor=color)

            # plot unsmoothed vegetation means
            ax.plot(veg_xs, veg_means, label='Unsmoothed', linewidth=1, color='dimgray', linestyle='dotted')
            
            # plot LOESS smoothed vegetation means and std
            ax.plot(veg_xs, veg_means_smooth, marker='o', markersize=7, markeredgecolor=(0.9172, 0.9627, 0.9172), markeredgewidth=2, 
                    label='Smoothed', linewidth=2, color='green')
            ax.fill_between(veg_xs, veg_means_smooth-veg_stds_smooth, veg_means_smooth+veg_stds_smooth, facecolor='green', alpha=0.1, label='Std Dev')
            
            # plot ci of the smoothed mean
            #ax.plot(veg_xs, veg_means_smooth+veg_ci, label='99% CI', linewidth=1, color='green', linestyle='dashed')
            #ax.plot(veg_xs, veg_means_smooth-veg_ci, linewidth=1, color='green', linestyle='dashed')
<<<<<<< HEAD


            ax.set_ylim([min(veg_means)-3*np.array(veg_stds_smooth).mean(), max(veg_means)+3*np.array(veg_stds_smooth).mean()])

=======
            ax.set_ylim([-1000, -400])
>>>>>>> 37b3f4df

            # plot legend
            plt.legend(loc='upper left')
            
            # duplicate x-axis for preciptation
            ax2 = ax.twinx()
            color = 'tab:blue'
            ax2.set_ylabel(f'Precipitation', color=color, fontsize=12)
            ax2.tick_params(axis='y', labelcolor=color)

            # plot precipitation
            ax2.plot(precip_xs, precip, linewidth=2, color=color, alpha=0.75)

            # add veg-precip correlation
            raw_corr = veg_means.corr(precip)
            smoothed_corr = veg_means_smooth.corr(precip)

            textstr = f'$r={smoothed_corr:.2f}$ (${raw_corr:.2f}$ unsmoothed)'
            ax2.text(0.13, 0.95, textstr, transform=ax2.transAxes, fontsize=14, verticalalignment='top')

            # add autoregression info
            unsmoothed_ar1, unsmoothed_ar1_se = get_AR1_parameter_estimate(veg_means)
            smoothed_ar1, smoothed_ar1_se = get_AR1_parameter_estimate(veg_means_smooth)
            textstr = f'AR$(1)={smoothed_ar1:.2f}$ +/- ${smoothed_ar1_se:.2f}$ (${unsmoothed_ar1:.2f}$ +/- ${unsmoothed_ar1_se:.2f}$ unsmoothed)'
            ax2.text(0.45, 0.95, textstr, transform=ax2.transAxes, fontsize=14, verticalalignment='top')

            ax2.set_ylim([min(precip)-3*np.array(precip).std(), max(precip)+3*np.array(precip).std()])

            # add Kendall tau
            tau, p = get_kendell_tau(veg_means)
            tau_smooth, p_smooth = get_kendell_tau(veg_means_smooth)

            # write out
            kendall_tau_dict = {}
            kendall_tau_dict['Kendall_tau'] = {'unsmoothed': {'tau': tau, 'p': p}, 'smoothed': {'tau': tau_smooth, 'p': p_smooth}}
            write_to_json(os.path.join(output_dir, collection_name.replace('/', '-')+'stats.json'), kendall_tau_dict)
            
            # add to plot
            textstr = f'$\\tau,pvalue={tau_smooth:.2f}$, ${p:.2f}$ (${tau:.2f}$, ${p_smooth:.2f}$ unsmoothed)'
            ax2.text(0.13, 0.85, textstr, transform=ax2.transAxes, fontsize=14, verticalalignment='top')

            # layout
            fig.tight_layout()

            # save the plot
            output_filename = collection_name.replace('/', '-') +'-time-series-smoothed' + filename_suffix + '.png'
            print(f'\nPlotting smoothed time series "{os.path.abspath(output_filename)}"...')
            plt.savefig(os.path.join(output_dir, output_filename), dpi=150)


def plot_autocorrelation_function(dfs, output_dir, filename_suffix =''):
    """
    Given a dict of DataFrames, of which each row corresponds to
    a different time point (constructed with `make_time_series`),
    plot the autocorrelation function of each DataFrame, for the 
    smoothed and unsmoothed values of offset50.

    Parameters
    ----------
    dfs : dict of DataFrame
        The time-series results averaged over sub-locations.

    output_dir : str
        Directory to save the plot in.
    """

    for collection_name, df in dfs.items():
        if collection_name == 'COPERNICUS/S2' or 'LANDSAT' in collection_name:
            
            plt.figure(figsize=(8,5))

            # make the plots
            pd.plotting.autocorrelation_plot(df['offset50_mean'], label='Unsmoothed')
            pd.plotting.autocorrelation_plot(df['offset50_smooth_mean'], label='Smoothed')
            plt.legend()

            # save the plot
            output_filename = collection_name.replace('/', '-') +'-autocorrelation-function' + filename_suffix + '.png'
            print(f'\nPlotting autocorrelation function "{os.path.abspath(output_filename)}"...')
            plt.savefig(os.path.join(output_dir, output_filename), dpi=150)

            
            # statsmodel version of the same thing
            from statsmodels.graphics.tsaplots import plot_pacf
            plot_pacf(df['offset50_mean'], label='Unsmoothed')
            plt.xlabel('Lag')
            plt.ylabel('Partial Autocorrelation')
            plt.title('Partial Autocorrelation Unsmoothed')
            plt.tight_layout()

            # save the plot
            output_filename = collection_name.replace('/', '-') +'-partial-autocorrelation-function-unsmoothed' + filename_suffix + '.png'
            print(f'\nPlotting partial autocorrelation function "{os.path.abspath(output_filename)}"...')
            plt.savefig(os.path.join(output_dir, output_filename), dpi=150)
            
            plot_pacf(df['offset50_smooth_mean'], label='Smoothed')
            plt.xlabel('Lag')
            plt.ylabel('Partial Autocorrelation')
            plt.title('Partial Autocorrelation Smoothed')
            plt.tight_layout()

            # save the plot
            output_filename = collection_name.replace('/', '-') +'-partial-autocorrelation-function-smoothed' + filename_suffix + '.png'
            print(f'\nPlotting partial autocorrelation function "{os.path.abspath(output_filename)}"...')
            plt.savefig(os.path.join(output_dir, output_filename), dpi=150)
            


def plot_feature_vectors(dfs, output_dir):
    """
    Plot the feature vectors from the network centrality
    output of any vegetation DataFrames in `dfs`.

    Parameters
    ----------
    dfs : dict of DataFrame
        The time-series results.

    output_dir : str
        Directory to save the plot in.
    """

    for collection_name, veg_df in dfs.items():
        if collection_name == 'COPERNICUS/S2' or 'LANDSAT' in collection_name:

            # compute feature vector averaged over all sub-images
            feature_vector = np.array(veg_df.feature_vec.values.tolist()).mean(axis=0)

            # get the errors
            feature_vector_std = np.array(veg_df.feature_vec.values.tolist()).std(axis=0)

            # generate x-values
            xs = np.linspace(0,100,len(feature_vector))
            
            # make the plot
            plt.figure(figsize=(6,5))

            plt.errorbar(xs, feature_vector, marker='o', markersize=5, linestyle='', 
                         yerr=feature_vector_std, color='black', capsize=2, elinewidth=1)

            plt.xlabel('Pixel Rank (%)', fontsize=14)
            plt.ylabel('$X(V-E)$', fontsize=14)
            plt.tight_layout()

            # save the plot
            output_filename = collection_name.replace('/', '-')+'-feature-vector-summary.png'
            print(f'\nPlotting feature vector "{os.path.abspath(output_filename)}"...')
            plt.savefig(os.path.join(output_dir, output_filename), dpi=150)


            # plot also the feature vectors for different time points on the same plot
            plt.figure(figsize=(6,5))

            # loop through time points
            for _, group in veg_df.groupby('date'):
                
                # calculate feature vector
                feature_vector = np.array(group.feature_vec.values.tolist()).mean(axis=0)
                xs = np.linspace(0,100,len(feature_vector))

                # add to plot
                plt.scatter(xs, feature_vector, marker='o', color='black', alpha=0.2)

            plt.xlabel('Pixel Rank (%)', fontsize=14)
            plt.ylabel('$X(V-E)$', fontsize=14)
            plt.tight_layout()

            # save the plot
            output_filename = collection_name.replace('/', '-')+'-feature-vector-all.png'
            print(f'\nPlotting feature vector "{os.path.abspath(output_filename)}"...')
            plt.savefig(os.path.join(output_dir, output_filename), dpi=150)


def plot_cross_correlations(dfs, output_dir):
    """
    Create or append the contents of `out_dict` 
    to json file `filename`.

    Parameters
    ----------
    filename: array
        Output json filename.
    out_dict: dict
        Information to save.
    """

    for collection_name, df in dfs.items():
        if collection_name == 'COPERNICUS/S2' or 'LANDSAT' in collection_name:
            
            # set up
            lags = 9
            veg_col = 'offset50_mean'            
            precip_data = dfs['ECMWF/ERA5/MONTHLY']['total_precipitation']
            correlations = []

            # make a new df to ensure NaN veg values are explicit
            df_ = pd.DataFrame()
            df_['precip'] = precip_data
            df_['offset50'] = df[veg_col]
            
            # create fig
            fig, axs = plt.subplots(3, 3, sharex='col', sharey='row', 
                                    figsize=(8, 8))

            #plt.suptitle('Precipitation vs Offset50 Lagged Scatterplot Matrix', fontsize=15, y=1.02)

            # loop through offsets
            for lag in range(0, lags):

                # select the relevant Axis object
                ax = axs.flat[lag]

                # format this subplot
                ax.set_title(f'$t-{lag}$')
                ax.grid(False)

                # plot data
                lagged_data = df_['offset50'].shift(-lag)
                
                corr = precip_data.corr(lagged_data)
                correlations.append(round(corr,4))
                sns.regplot(precip_data, lagged_data, label=f'$r={corr:.2f}$', ax=ax)
                
                # format axis label
                if lag < 6:
                    ax.set_xlabel('')
                if lag % 3 != 0:
                    ax.set_ylabel('')
                    
                ax.legend()

            plt.tight_layout()

            # save the plot
            output_filename = collection_name.replace('/', '-')+'-scatterplot-matrix.png'
            print(f'\nPlotting scatterplot matrix "{os.path.abspath(output_filename)}"...')
            plt.savefig(os.path.join(output_dir, output_filename), dpi=150)

            correlations_dict = {'lagged_correlation': correlations}
            write_to_json(os.path.join(output_dir, collection_name.replace('/', '-')+'stats.json'), correlations_dict)<|MERGE_RESOLUTION|>--- conflicted
+++ resolved
@@ -244,14 +244,8 @@
             # plot ci of the smoothed mean
             #ax.plot(veg_xs, veg_means_smooth+veg_ci, label='99% CI', linewidth=1, color='green', linestyle='dashed')
             #ax.plot(veg_xs, veg_means_smooth-veg_ci, linewidth=1, color='green', linestyle='dashed')
-<<<<<<< HEAD
-
 
             ax.set_ylim([min(veg_means)-3*np.array(veg_stds_smooth).mean(), max(veg_means)+3*np.array(veg_stds_smooth).mean()])
-
-=======
-            ax.set_ylim([-1000, -400])
->>>>>>> 37b3f4df
 
             # plot legend
             plt.legend(loc='upper left')
