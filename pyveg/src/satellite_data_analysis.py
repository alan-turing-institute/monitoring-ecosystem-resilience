--- conflicted
+++ resolved
@@ -116,13 +116,8 @@
 
 def construct_image_savepath(output_dir, collection_name, coords, date_range, image_type):
     """
-<<<<<<< HEAD
     Function to abstract output image filename construction. Current approach is to create
     a new dir inside `output_dir` for the satellite, and then save date and coordinate
-=======
-    Function to abstract output image filename construction. Current approach is to create 
-    a new dir inside `output_dir` for the satellite, and then save date and coordinate 
->>>>>>> fc6a7013
     stamped images in this dir.
     """
 
@@ -283,15 +278,6 @@
     # download vegetation data for this time period
     download_path = ee_download(output_dir, collection_dict, coords, date_range, region_size, scale)
 
-<<<<<<< HEAD
-    # check all expected .tif files are present in the download folder
-    
-    # extract files
-    
-    # split_into_sub_images()    
-    
-    # get_network_centrality()    
-=======
     # save the rgb image
     # ?should change this to remove the URI for the the filename (and put something in the foldername)?
     filenames = [filename for filename in os.listdir(download_path) if filename.endswith(".tif")]
@@ -365,7 +351,6 @@
             output_filename += '.json'
             save_json(feature_vec_metrics, nc_output_dir, output_filename)
 
->>>>>>> fc6a7013
 
     # return grid_of_netwwork_centralities
 
