--- conflicted
+++ resolved
@@ -23,11 +23,7 @@
     crop_image_npix,
     save_image,
     convert_to_rgb,
-<<<<<<< HEAD
     scale_tif,
-=======
-    image_file_to_array,
->>>>>>> 4654aff2
     image_to_array,
     save_json
 )
@@ -174,7 +170,6 @@
         # Now should have lots of .tif files in a temp dir - merge them
         # into RGB image files in our chosen output directory
         for tif_filebase in tif_filebases:
-<<<<<<< HEAD
             write_fullsize_images(tif_filebase, output_dir, output_suffix,
                                   coords, bands, threshold)
             merged_image = convert_to_rgb(tif_filebase, bands)
@@ -188,26 +183,7 @@
             # now save these
             for n, image in enumerate(sub_images):
                 sub_image = convert_to_bw(image[0], threshold)
-=======
-
-            merged_image = convert_to_rgb(tif_filebase, bands)
-            bw_image = convert_to_bw(merged_image,470)
-
-            output_filename = os.path.basename(tif_filebase)
-            output_filename += "_{0:.3f}_{1:.3f}".format(coords[0], coords[1])
-            output_filename += "_10kmLargeImage{}".format(output_suffix)
-            save_image(bw_image, output_dir, output_filename)
-
-            ## if requested, divide into smaller sub-images
-            sub_images = crop_image_npix(merged_image,
-                                         sub_image_size[0],
-                                         sub_image_size[1],
-                                         region_size,
-                                         coords)
-            # now save these
-            for n, image in enumerate(sub_images):
-                sub_image = convert_to_bw(image[0],threshold)
->>>>>>> 4654aff2
+
                 sub_coords = image[1]
                 output_filename = os.path.basename(tif_filebase)
                 output_filename += "_{0:.3f}_{1:.3f}".format(sub_coords[0], sub_coords[1])
@@ -217,10 +193,6 @@
                 if network_centrality:
                     image_array = image_to_array(sub_image)
 
-<<<<<<< HEAD
-                    image_array = image_to_array(sub_image)
-=======
->>>>>>> 4654aff2
                     feature_vec, sel_pixels = subgraph_centrality(image_array)
                     feature_vec_metrics = feature_vector_metrics(feature_vec)
                     feature_vec_metrics['latitude'] = sub_coords[0]
