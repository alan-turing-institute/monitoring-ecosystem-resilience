--- conflicted
+++ resolved
@@ -32,14 +32,6 @@
     if not os.path.exists(filename):
         raise FileNotFoundError
 
-<<<<<<< HEAD
-=======
-    #filename = '/Users/svanstroud/work/ds4sd/monitoring-ecosystem-resilience/output/RUN1__2020-03-04_14-38-04/results_summary.json'
-
-    # output dataframe
-    df = pd.DataFrame(columns=['date', 'lat', 'long'])
-
->>>>>>> 0ca39b0e
     # json read
     data = None
     with open(filename) as json_file:
@@ -63,7 +55,6 @@
         # loop over time series
         for time_point in coll_results['time-series-data'].values():
 
-<<<<<<< HEAD
             # check we have data for this time point
             if time_point is None:
                 continue
@@ -82,17 +73,6 @@
 
                 # if there is no matching entry
                 if len(matched_indices) == 0:
-=======
-                # check we have data
-                if time_point is None:
-                    continue
-
-                # for each space point
-                for space_point in time_point.values():
-                    date = space_point['date']
-                    lat = space_point['latitude']
-                    long = space_point['longitude']
->>>>>>> 0ca39b0e
 
                     # add a new entry to the dataframe
                     veg_df.loc[i, 'date'] = space_point['date']
@@ -154,7 +134,6 @@
                 
                 # loop over weather data and add to the same date
                 for metric, value in values.items():
-<<<<<<< HEAD
 
                     # add information in a new column
                     weather_df.loc[index, metric] = value
@@ -164,9 +143,6 @@
 
     # combine dataframes in a missing value friendly way
     df = pd.merge(veg_df, weather_df, on='date', how='outer')
-=======
-                    df.loc[matched_indices, metric] = value
->>>>>>> 0ca39b0e
 
     # turn lat, long into geopandas
     df['geometry'] = [Point(xy) for xy in zip(df.lat, df.long)]
@@ -571,9 +547,3 @@
     else:
         raise RuntimeError("Expected variables not present in input dataframe")
 
-
-
-
-
-if __name__ == "__main__":
-    process_json_metrics_to_dataframe('/Users/crangelsmith/PycharmProjects/monitoring-ecosystem-resilience/results_summary.json')