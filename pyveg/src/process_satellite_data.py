"""
Functions to download and process satellite imagery from Google Earth Engine.
"""

import os
import dateparser
from datetime import datetime, timedelta
import json
import numpy as np
import cv2 as cv

from multiprocessing import Pool

from .gee_interface import ee_download

from .image_utils import (
    crop_image_npix,
    save_image,
    convert_to_rgb,
    scale_tif,
    pillow_to_numpy,
    process_and_threshold,
    check_image_ok
)

from .file_utils import save_json, construct_image_savepath

from .subgraph_centrality import (
    subgraph_centrality,
    feature_vector_metrics,
)











def process_sub_image(i, sub, sub_rgb, output_subdir, date):
    """
    function to be used by multiprocessing Pool, called for every sub-image.

    Arguments
    ---------
    i : int
       index of the sub-image
    sub: (Pillow.Image, (float,float))
       tuple containing the sub-image, and a tuple of long,lat coords.
    sub_rgb: (Pillow.Image, (float,float))
       tuple containing the rgb sub-image, and a tuple of long,lat coords.
    output_subdir: str
       subdirectory into which sub-image png files will be saved.

    Returns
    -------
    nc_results: list of dictionaries
               list of length n_sub_images with each entry containing a
               dictionary with coordinates, dates, feature_vec.
    """
    # sub will be a tuple (image, coords) - unpack it here
    sub_image, sub_coords = sub

    # construct sub-image filename
    output_filename = f'sub{i}_'
    output_filename += "{0:.3f}-{1:.3f}".format(sub_coords[0], sub_coords[1])
    output_filename += '.png'

    # check this sub-image passess quality control
    colour_subimage, _ = sub_rgb
    if not check_image_ok(colour_subimage):
        #print('Sub-image rejected!')
        save_image(colour_subimage, os.path.join(output_subdir, 'rejected'), output_filename)
        return

    # save accepted sub-image
    save_image(sub_image, output_subdir, output_filename)

    # run network centrality
    image_array = pillow_to_numpy(sub_image)
    feature_vec, _ = subgraph_centrality(image_array)
    nc_result = feature_vector_metrics(feature_vec)

    nc_result['longitude'] = round(sub_coords[0], 4)
    nc_result['latitude'] = round(sub_coords[1], 4)
    nc_result['date'] = date
    nc_result['feature_vec'] = list(feature_vec)

    # write json file for just this sub-image to a temporary location
    # (to be thread safe, only combine when all parallel jobs are done)
    save_json(nc_result, os.path.join(output_subdir,"tmp_json"), f"network_centrality_sub{i}.json")
    n_processed = len(os.listdir(os.path.join(output_subdir,"tmp_json")))
    print(f'Processed {n_processed} sub-images...', end='\r')


<<<<<<< HEAD
=======
def consolidate_subimage_json(output_subdir):
    """
    Load all the json files from individual sub-images, and return
    a list of dictionaries, to be written out into one json file.

    Parameters
    ----------
    output_subdir : str
        Directory where temporary json files for each sub-image are
        stored.
    """
    nc_results = []
    tmp_json_dir = os.path.join(output_subdir,"tmp_json")

    # if no sub-images were processed, return
    if not os.path.exists(tmp_json_dir):
        print('No sub-images processed!')
        return

    # otherwise collate all sub-image outputs
    for filename in os.listdir(tmp_json_dir):
        nc_results.append(json.load(open(os.path.join(tmp_json_dir,filename))))
    save_json(nc_results, output_subdir, "network_centralities.json")

    return nc_results
>>>>>>> ef9b33f1


def run_network_centrality(output_dir,
                           img_thresh,
                           img_rgb,
                           coords,
                           date_range,
                           region_size,
                           sub_image_size=[50,50],
                           n_sub_images=-1,
                           n_threads=4):
    """
    !! SVS: Suggest that this function should be moved to the subgraph_centrality.py module

    Given an input image, divide the image up into smaller sub-images
    and run network centrality on each.

    Parameters
    ----------
    output_dir : str
        Path to save results to.
    img_thresh : Pillow.Image
        Full size binary thresholded input NDVI image.
    img_rgb : Pillow.Image
        Full size RGB image.
    coords : str
        Coordinates of the `image` argument. Used to calcualte
        coordinates of sub-images which are used to ID them.
    date_range : tuple of str
        (Start date, end data) for filenames. Date strings
        must be formatted as 'YYYY-MM-DD'.
    sub_image_size : list, optional
        Defines the size of the sub-images which network
        centrality will be run on.
    n_sub_images : int, optional
        The nubmer of sub-images to process. This is useful for
        testing and speeding up computation. Default is -1 which
        means process the entirety of the larger image.
    n_threads: int, optional
        The number of threads to use for parallel processing of sub-images.
        Default is 4.

    Returns
    ----------
    dict
        Single dictionary containing the results for each sub-image.
        Note that the results have already been written to disk as a
        json file.
    """

    date_range_midpoint = find_mid_period(date_range[0], date_range[1])
    output_subdir = os.path.join(output_dir, date_range_midpoint)

    # start by dividing the image into smaller sub-images
    sub_images = crop_image_npix(img_thresh,
                                 sub_image_size[0],
                                 sub_image_size[1],
                                 region_size,
                                 coords)

    sub_images_rgb = crop_image_npix(img_rgb,
                                     sub_image_size[0],
                                     sub_image_size[1],
                                     region_size,
                                     coords)

    # if requested to only look at a subset of sub-images, truncate the list here
    if n_sub_images != -1:
        sub_images = sub_images[:n_sub_images]
    # create a multiprocessing pool to handle each sub-image in parallel
    with Pool(processes=n_threads) as pool:
        # prepare the arguments for the process_sub_image function
        arguments=[(i, sub, sub_images_rgb[i], output_subdir, date_range_midpoint) \
                   for i,sub in enumerate(sub_images)]
        pool.starmap(process_sub_image, arguments)
    # re-combine the results from all sub-images
    nc_results = consolidate_subimage_json(output_subdir)

    return nc_results


def get_vegetation(output_dir, collection_dict, coords, date_range, region_size=0.1, scale=10, n_sub_images=-1):
    """
    Download vegetation data from Earth Engine. Save RGB, NDVI and thresholded NDVI images. If
    request, also get network centrality metrics on the thresholded NDVI image.

    Parameters
    ----------
    output_dir : str
        Where to save output images and network centrality results
    collection_dict : dict
        Dictionary containing information about the collection (name,
        type, bands, etc). Follows structure in the config file.
    coords : tuple of float
        (Longitude, latitude) coordinates.
    date_range : tuple of str
        (Start date, end data) for data filtering. Date strings
        must be formatted as 'YYYY-MM-DD'.
    region_size : float, optional
        Size of the output image (default is 0.1, or 1km).
    scale : int, optional
        Size of each pixel in meters (default 10).
    n_sub_images : int, optional
        The nubmer of sub-images to process. This is useful for
        testing and speeding up computation. Default is -1 which
        means process the entirety of the larger image.

    Returns
    ----------
    dict
        If network centrality is run, we return the results in
        a dict. Other return values is `None`.
    """
    # download vegetation data for this time period
    download_path, log_msg = ee_download(output_dir, collection_dict, coords, date_range, region_size, scale)

    # save the rgb image
    filenames = [filename for filename in os.listdir(download_path) if filename.endswith(".tif")]

    if len(filenames) == 0:
        with open(os.path.join(output_dir, 'download.log'), 'a+') as file:
            file.write(f'daterange={date_range} coords={coords} >>> {log_msg}\n')
        return

    # extract this to feed into `convert_to_rgb()`
    tif_filebase = os.path.join(download_path, filenames[0].split('.')[0])

    # save the rgb image
    rgb_image = convert_to_rgb(tif_filebase, collection_dict['RGB_bands'])


    # check that RGB image isn't entirely black
    if not check_image_ok(rgb_image, 1.0):
        return None

    # logging
    with open(os.path.join(output_dir, 'download.log'), 'a+') as file:
        file.write(f'daterange={date_range} coords={coords} >>> {log_msg}\n')

    # if the image looks good, we can save it
    rgb_filepath = construct_image_savepath(output_dir, collection_dict['collection_name'], coords, date_range, 'RGB')
    save_image(rgb_image, os.path.dirname(rgb_filepath), os.path.basename(rgb_filepath))

    # save the NDVI image
    ndvi_image = scale_tif(tif_filebase, "NDVI")
    ndvi_filepath = construct_image_savepath(output_dir, collection_dict['collection_name'], coords, date_range, 'NDVI')
    save_image(ndvi_image, os.path.dirname(ndvi_filepath), os.path.basename(ndvi_filepath))

    # preprocess and theshold the NDVI image
    processed_ndvi = process_and_threshold(ndvi_image)
    ndvi_bw_filepath = construct_image_savepath(output_dir, collection_dict['collection_name'], coords, date_range, 'BWNDVI')
    save_image(processed_ndvi, os.path.dirname(ndvi_bw_filepath), os.path.basename(ndvi_bw_filepath))

    # run network centrality on the sub-images
    if collection_dict['do_network_centrality']:
        print('Running network centrality...')
        #n_sub_images = 20 # do this for speedup while testing
        nc_output_dir = os.path.join(output_dir, 'network_centrality')
        nc_results = run_network_centrality(nc_output_dir, processed_ndvi, rgb_image, coords,
                                            date_range, region_size, n_sub_images=n_sub_images)
        print('\nDone.')
        return nc_results


def get_weather(output_dir, collection_dict, coords, date_range, region_size=0.1, scale=10):
    """
    Function to get weather data from a given image collection, coordinates and date range.
    The weather measurements are returned as a dictionary with the summary value for that region and date.
    """

    download_path, _ = ee_download(output_dir,collection_dict, coords, date_range, region_size, scale)

    metrics_dict = {}

    for file in os.listdir(download_path):
        if file.endswith(".tif"):
            name_variable = (file.split('.'))[1]
            variable_array = cv.imread(os.path.join(download_path, file), cv.IMREAD_ANYDEPTH)

            metrics_dict[name_variable] = variable_array.mean().astype(np.float64)

    return metrics_dict


def process_single_collection(output_dir, collection_dict, coords, date_ranges, region_size=0.1, scale=10):
    """
    Process all dates for a single Earth Engine collection.
    """

    print(f'''\nProcessing collection "{collection_dict['collection_name']}".''')
    print('-'*50)

    # make a new dir inside `output_dir`
    output_subdir = os.path.join(output_dir, collection_dict['collection_name'].replace('/', '-'))
    if not os.path.exists(output_subdir):
        os.makedirs(output_subdir, exist_ok=True)

    # store the results by date in this dict
    results = {}
    results['type'] = collection_dict['type']
    results['time-series-data'] = {}

    # for each time interval
    for date_range in date_ranges:

        print(f'Looking for data in the date range {date_range}...')

        # process the collection
        if collection_dict['type'] == 'vegetation':
            result = get_vegetation(output_subdir, collection_dict, coords, date_range, region_size, scale)
        else:
            result = get_weather(output_subdir, collection_dict, coords, date_range, region_size, scale)

        results['time-series-data'][find_mid_period(date_range[0], date_range[1])] = result

    print(f'''Finished processing collection "{collection_dict['collection_name']}".''')

    return results


def process_all_collections(output_dir, collections, coords, date_range, region_size=0.1, scale=10):
    """
    Process all dates for all specified Earth Engine collections.
    """

    # unpack date range
    start_date, end_date = date_range

    # place to store results
    results_collection = {}

    for _, collection_dict in collections.items(): # possible to parallelise?

        # get the list of time intervals
        num_days_per_point = collection_dict['num_days_per_point']
        num_slices = get_num_n_day_slices(start_date, end_date, num_days_per_point)
        date_ranges = slice_time_period(date_range[0], date_range[1], num_slices)

        # get the data
        results = process_single_collection(output_dir, collection_dict, coords, date_ranges, region_size, scale)

        # save an intermediate file for each collection in case of crash
        pathsafe_collection_name = collection_dict['collection_name'].replace('/', '-')
        output_subdir = os.path.join(output_dir, pathsafe_collection_name)
        save_json(results, output_subdir, pathsafe_collection_name+'_results.json')

        # store in final dict
        results_collection[collection_dict['collection_name']] = results

    # wait for everything to finish
    print('\nSummarising results...')
    save_json(results_collection, output_dir, 'results_summary.json')<|MERGE_RESOLUTION|>--- conflicted
+++ resolved
@@ -29,16 +29,6 @@
     subgraph_centrality,
     feature_vector_metrics,
 )
-
-
-
-
-
-
-
-
-
-
 
 def process_sub_image(i, sub, sub_rgb, output_subdir, date):
     """
@@ -96,34 +86,7 @@
     print(f'Processed {n_processed} sub-images...', end='\r')
 
 
-<<<<<<< HEAD
-=======
-def consolidate_subimage_json(output_subdir):
-    """
-    Load all the json files from individual sub-images, and return
-    a list of dictionaries, to be written out into one json file.
-
-    Parameters
-    ----------
-    output_subdir : str
-        Directory where temporary json files for each sub-image are
-        stored.
-    """
-    nc_results = []
-    tmp_json_dir = os.path.join(output_subdir,"tmp_json")
-
-    # if no sub-images were processed, return
-    if not os.path.exists(tmp_json_dir):
-        print('No sub-images processed!')
-        return
-
-    # otherwise collate all sub-image outputs
-    for filename in os.listdir(tmp_json_dir):
-        nc_results.append(json.load(open(os.path.join(tmp_json_dir,filename))))
-    save_json(nc_results, output_subdir, "network_centralities.json")
-
-    return nc_results
->>>>>>> ef9b33f1
+
 
 
 def run_network_centrality(output_dir,
