--- conflicted
+++ resolved
@@ -22,32 +22,24 @@
 from pyveg.src.image_utils import (
     check_image_ok,
     convert_to_rgb,
+    create_count_heatmap,
     crop_image_npix,
     pillow_to_numpy,
     process_and_threshold,
-<<<<<<< HEAD
     scale_tif,
-=======
-    pillow_to_numpy,
-    create_count_heatmap
 )
-from pyveg.src.file_utils import (
-    save_image,
-    save_json,
-    consolidate_json_to_list
-)
-from pyveg.src.coordinate_utils import (
-    find_coords_string
-)
-from pyveg.src.date_utils import (
-    assign_dates_to_tasks
-)
-
-from pyveg.src.subgraph_centrality import (
-    subgraph_centrality,
-    feature_vector_metrics,
->>>>>>> 3876b837
-)
+
+# from pyveg.src.coordinate_utils import find_coords_string
+# from pyveg.src.date_utils import assign_dates_to_tasks
+# from pyveg.src.file_utils import consolidate_json_to_list, save_image, save_json
+# from pyveg.src.image_utils import (
+#     check_image_ok,y
+#     convert_to_rgb,y
+#     crop_image_npix,y
+#     pillow_to_numpy,y
+#     process_and_threshold,y
+#     scale_tif,y
+# )
 from pyveg.src.pyveg_pipeline import BaseModule, logger
 from pyveg.src.subgraph_centrality import feature_vector_metrics, subgraph_centrality
 
@@ -698,7 +690,8 @@
         if self.count:
             # save the COUNT image
             count_tif = self.get_file(
-               self.join_path(input_filepath, "download.COUNT.tif"), self.input_location_type
+                self.join_path(input_filepath, "download.COUNT.tif"),
+                self.input_location_type,
             )
 
             count_image = create_count_heatmap(count_tif)
@@ -706,13 +699,15 @@
                 date_string, coords_string, "COUNT"
             )
             self.save_image(
-                count_image, os.path.dirname(count_filepath), os.path.basename(count_filepath)
+                count_image,
+                os.path.dirname(count_filepath),
+                os.path.basename(count_filepath),
             )
 
             # split and save sub-images
-            self.split_and_save_sub_images(count_image, date_string, coords_string, "COUNT")
-
-
+            self.split_and_save_sub_images(
+                count_image, date_string, coords_string, "COUNT"
+            )
 
         return True
 
