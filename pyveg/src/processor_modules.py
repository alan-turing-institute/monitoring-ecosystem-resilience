"""
Class for holding analysis modules
that can be chained together to build a sequence.
"""

import os
import re
import shutil
import tempfile

import cv2 as cv

from multiprocessing import Pool

from pyveg.src.image_utils import *
from pyveg.src.file_utils import *
from pyveg.src.coordinate_utils import *
from pyveg.src.subgraph_centrality import (
    subgraph_centrality,
    feature_vector_metrics,
)
from pyveg.src import azure_utils

from pyveg.src.pyveg_pipeline import BaseModule


class ProcessorModule(BaseModule):

    def __init__(self, name):
        super().__init__(name)
        self.params += [
            ("replace_existing_files", [bool]),
            ("input_location", [str]),
            ("input_location_type", [str]),
            ("output_location", [str]),
            ("output_location_type", [str]),
            ("num_files_per_point", [int])
        ]


    def get_image(self, image_location):
        if self.input_location_type == "local":
            return Image.open(image_location)
        elif self.input_location_type == "azure":
            # container name will be the first bit of self.input_location.
            container_name = self.input_location.split("/")[0]
            return azure_utils.read_image(image_location, container_name)
        else:
            raise RuntimeError("Unknown output location type {}"\
                               .format(self.output_location_type))


    def save_image(self, image, output_location, output_filename, verbose=True):
        if self.output_location_type == "local":
            # use the file_utils function
            save_image(image, output_location, output_filename, verbose)
        elif self.output_location_type == "azure":
            # container name will be the first bit of self.output_location.
            container_name = self.output_location.split("/")[0]
            azure_utils.save_image(image, output_location, output_filename,
                                   container_name)
        else:
            raise RuntimeError("Unknown output location type {}"\
                               .format(self.output_location_type))


    def set_default_parameters(self):
        """
        Set some basic defaults.  Note that these might get overriden
        by a parent Sequence, or by calling configure() with a dict of values
        """
        super().set_default_parameters()
        if not "replace_existing_files" in vars(self):
            self.replace_existing_files = False
        if not "num_files_per_point" in vars(self):
            self.num_files_per_point = -1
        if not "input_location_type" in vars(self):
            self.input_location_type = "local"
        if not "output_location_type" in vars(self):
            self.output_location_type = "local"


class VegetationImageProcessor(ProcessorModule):
    """
    Class to convert tif files downloaded from GEE into png files
    that can be looked at or used as input to further analysis.

    Current default is to output:
    1) Full-size RGB image
    2) Full-size NDVI image (greyscale)
    3) Full-size black+white NDVI image (after processing, thresholding, ...)
    4) Many 50x50 pixel sub-images of RGB image
    5) Many 50x50 pixel sub-images of black+white NDVI image.

    """
    def __init__(self, name=None):
        super().__init__(name)
        self.params += [
                        ("region_size", [float]),
                        ("RGB_bands", [list]),
                        ("split_RGB_images", [bool])
        ]


    def set_default_parameters(self):
        """
        Set some basic defaults.  Note that these might get overriden
        by a parent Sequence, or by calling configure() with a dict of values
        """
        super().set_default_parameters()
        if not "region_size" in vars(self):
            self.region_size = 0.08
        if not "RGB_bands" in vars(self):
            self.RGB_bands = ["B4","B3","B2"]
        if not "split_RGB_images" in vars(self):
            self.split_RGB_images = True
        # in PROCESSED dir we expect RGB. NDVI, BWNDVI
        self.num_files_per_point = 3


    def construct_image_savepath(self, date_string, coords_string, image_type="RGB"):
        """
        Function to abstract output image filename construction.
        Current approach is to create a 'PROCESSED' subdir inside the
        sub-directory corresponding to the mid-period of the date range
        for the full-size images and a 'SPLIT' subdirectory for the
        sub-images.
        """

        if "SUB" in image_type:
            output_location = os.path.join(self.output_location, date_string, "SPLIT")
        else:
            output_location = os.path.join(self.output_location, date_string, "PROCESSED")
        # filename is the date, coordinates, and image type
        filename = f'{date_string}_{coords_string}_{image_type}.png'

        # full path is dir + filename
        full_path = os.path.join(output_location, filename)

        return full_path


    def save_rgb_image(self, band_dict,
                       date_string, coords_string):
        """
        Merge the seperate tif files for the R,G,B bands into
        one image, and save it.
        """
        print("{}: Saving RGB image for {} {}".format(self.name, date_string, coords_string))
        rgb_image = convert_to_rgb(band_dict)

        # check image quality on the colour image
        if not check_image_ok(rgb_image, 1.0):
            print('Detected a low quality image, skipping to next date.')
            return False
        rgb_filepath = self.construct_image_savepath(date_string,
                                                     coords_string,
                                                     'RGB')
        print("Will save image to {} / {}".format(os.path.dirname(rgb_filepath),
                                                  os.path.basename(rgb_filepath)))
        self.save_image(rgb_image, os.path.dirname(rgb_filepath),
                   os.path.basename(rgb_filepath))
        if self.split_RGB_images:
            self.split_and_save_sub_images(rgb_image,
                                           date_string,
                                           coords_string,
                                           "RGB")
        return True


    def split_and_save_sub_images(self, image,
                                  date_string,
                                  coords_string,
                                  image_type,
                                  npix=50):
        """
        Split the full-size image into lots of small sub-images

        Parameters:
        ===========
        image: pillow Image
        date_string: str, format YYYY-MM-DD
        coords_string: str, format long_lat
        image_type: str, typically 'RGB' or 'BWNDVI'
        npix: dimension in pixels of side of sub-image.  Default is 50x50

        Returns:
        ========
        True if all sub-images saved correctly.
        """

        coords = [float(coord) for coord in coords_string.split("_")]
        sub_images = crop_image_npix(image, npix,
                                     region_size=self.region_size,
                                     coords = coords)

        output_location = os.path.dirname(self.construct_image_savepath(date_string,
                                                                   coords_string,
                                                                   'SUB_'+image_type))
        for i, sub in enumerate(sub_images):
            # sub will be a tuple (image, coords) - unpack it here
            sub_image, sub_coords = sub
            output_filename = f'sub{i}_'
            output_filename += "{0:.3f}_{1:.3f}".format(sub_coords[0],
                                                           sub_coords[1])
            output_filename += "_{}".format(image_type)
            output_filename += '.png'
            self.save_image(sub_image, output_location, output_filename, verbose=False)
        return True


    def process_single_date(self, input_filepath):
        """
        For a single set of .tif files corresponding to a date range
        (normally a sub-range of the full date range for the pipeline),
        construct RGB, and NDVI greyscale images.
        Then do processing and thresholding to make black+white NDVI images.
        Split the RGB and black+white NDVI ones into small (50x50pix)
        sub-images.

        Parameters
        ==========
        input_filepath: str, full path to directory containing tif files
                       downloaded from GEE.  This will normally be
                       self.output_location/<mid-point-date>/RAW

        Returns
        =======
        True if everything was processed and saved OK, False otherwise.
        """
        # first see if there are already files in the output location
        # (in which case we can skip this date)

        # normally the coordinates will be part of the file path
        coords_string = find_coords_string(input_filepath)
        # if not though, we might have coords set explicitly
        if (not coords_string) and "coords" in vars(self):
            coords_string = "{}_{}".format(self.coords[0],self.coords[1])
        date_string = input_filepath.split("/")[-2]
        if not re.search("[\d]{4}-[\d]{2}-[\d]{2}", date_string):
            if date_range in vars(self):
                date_string = fid_mid_period(self.date_range[0], self.date_range[1])
            else:
                date_String = None
        if not coords_string and date_string:
            raise RuntimeError("{}: coords and date need to be defined, through file path or explicitly set")

        output_location = os.path.dirname(self.construct_image_savepath(date_string,
                                                                        coords_string))
        if (not self.replace_existing_files) and \
           self.check_for_existing_files(output_location, self.num_files_per_point):
            return True
        print("Proceeding.")
        # If no files already there, proceed.
        filenames = [filename for filename in self.list_directory(input_filepath,
                                                                  self.input_location_type) \
                     if filename.endswith(".tif")]

        # extract this to feed into `convert_to_rgb()`
        band_dict = {}
        for icol, col in enumerate('rgb'):
            band = self.RGB_bands[icol]
            filename = self.get_file(os.path.join(input_filepath,
                                                  "download.{}.tif".format(band)),
                                     self.input_location_type)
            band_dict[col] = {"band": band,
                              "filename": filename
                              }

        tif_filebase = os.path.join(input_filepath,
                                    filenames[0].split('.')[0])

        # save the rgb image
        rgb_ok = self.save_rgb_image(band_dict,
                                     date_string,
                                     coords_string)
        if not rgb_ok:
            print("Problem with the rgb image?")
            return False

        # save the NDVI image
        ndvi_tif = self.get_file(os.path.join(input_filepath,
                                              "download.NDVI.tif"),
                                 self.input_location_type)
        ndvi_image = scale_tif(ndvi_tif)
        ndvi_filepath = self.construct_image_savepath(date_string,
                                                      coords_string,
                                                      'NDVI')
        self.save_image(ndvi_image,
                        os.path.dirname(ndvi_filepath),
                        os.path.basename(ndvi_filepath))

        # preprocess and threshold the NDVI image
        processed_ndvi = process_and_threshold(ndvi_image)
        ndvi_bw_filepath = self.construct_image_savepath(date_string,
                                                         coords_string,
                                                         'BWNDVI')
        self.save_image(processed_ndvi,
                        os.path.dirname(ndvi_bw_filepath),
                        os.path.basename(ndvi_bw_filepath))

        # split and save sub-images
        self.split_and_save_sub_images(ndvi_image,
                                       date_string,
                                       coords_string,
                                       "NDVI")

        self.split_and_save_sub_images(processed_ndvi,
                                       date_string,
                                       coords_string,
                                       "BWNDVI")

        return True


    def run(self):
        """"
        Function to run the module.  Loop over all date-sub-ranges and
        call process_single_date() on each of them.
        """
        super().run()
        date_subdirs = sorted(self.list_directory(self.input_location,
                                                  self.input_location_type))
        for date_subdir in date_subdirs:
            if not re.search("^([\d]{4}-[\d]{2}-[\d]{2})", date_subdir):
                print("{}: Directory name {} not in YYYY-MM-DD format"\
                      .format(self.name, date_subdir))
                continue
            date_path = os.path.join(self.input_location, date_subdir, "RAW")
            processed_ok = self.process_single_date(date_path)
            if not processed_ok:
                continue


class WeatherImageToJSON(ProcessorModule):
    """
    Read the weather-related tif files downloaded from GEE, and
    write the temp and precipitation values out as a JSON file.
    """

    def __init__(self, name=None):
        super().__init__(name)


    def set_default_parameters(self):
        """
        Set some basic defaults.  Note that these might get overriden
        by a parent Sequence, or by calling configure() with a dict of values
        """
        super().set_default_parameters()


    def process_one_date(self, date_string):
        """
        Read the tif files downloaded from GEE and extract the values
        (should be the same for all pixels in the image, so just take mean())

        Parameters
        ----------
        date_string: str, format "YYYY-MM-DD"

        Returns:
        --------
        metrics_dict: dict, typically 2 keys, for precipitation and temp,
                           and values as floats.
        """
        metrics_dict = {}
        print("Processing date {}".format(date_string))
        input_location = os.path.join(self.input_location, date_string, "RAW")
        for filename in self.list_directory(input_location, self.input_location_type):
            if filename.endswith(".tif"):
                name_variable = (filename.split('.'))[1]
                variable_array = cv.imread(self.get_file(os.path.join(input_location,
                                                                      filename),
                                                         self.input_location_type),
                                           cv.IMREAD_ANYDEPTH)

                metrics_dict[name_variable] = variable_array.mean()\
                                                            .astype(np.float64)
        self.save_json(metrics_dict, "weather_data.json",
                       os.path.join(self.output_location,
                                    date_string,
                                    "JSON","WEATHER"),
                       self.output_location_type)
        return True


    def run(self):
        super().run()
        # sub-directories of our input directory should be dates.
        time_series_data = {}
        date_strings = self.list_directory(self.input_location, self.input_location_type)
        date_strings.sort()
        for date_string in date_strings:
           processed_ok = self.process_one_date(date_string)
           if not processed_ok:
               raise RuntimeError("{}: problem processing {}".format(self.name, date_string))
        return True



#######################################################################

def process_sub_image(i, input_filepath, output_location, date_string, coords_string):
    """
    Read file and run network centrality
    """

    # open BWNDVI image
<<<<<<< HEAD
    sub_image = Image.open(os.path.join(input_dir, input_filename))
    image_array = pillow_to_numpy(sub_image)

    # open NDVI image
    ndvi_sub_image = Image.open(os.path.join(input_dir, input_filename.replace('BWNDVI', 'NDVI')))
    ndvi_image_array = pillow_to_numpy(ndvi_sub_image)

    # get average NDVI across the whole image (in case there is no patterned veg)
    ndvi_mean = round(pillow_to_numpy(ndvi_sub_image).mean(), 4)

    # use the BWDVI to mask the NDVI and calculate the average pixel value of veg pixels
    
    veg_mask = (image_array == 0)
=======
    sub_image = Image.open(input_filepath)
>>>>>>> f74bae34

    if veg_mask.sum() > 0:
        ndvi_veg_mean = ndvi_image_array[veg_mask].mean()
    else:
        ndvi_veg_mean = np.NaN

    # run network centrality 
    feature_vec, _ = subgraph_centrality(image_array)
<<<<<<< HEAD
    
    # coords should be part of the filename
    coords_string = find_coords_string(input_filename)
    
    if not coords_string:
        raise RuntimeError("Unable to find coordinates in {}"\
                           .format(input_filename))
    
    coords = [round(float(c), 4) for c in coords_string.split("_")]
=======

    coords = [float(c) for c in coords_string.split("_")]
>>>>>>> f74bae34

    # store results in a dict
    nc_result = feature_vector_metrics(feature_vec)
    nc_result['feature_vec'] = list(feature_vec)
    nc_result['date'] = date_string
    nc_result['latitude'] = coords[1]
    nc_result['longitude'] = coords[0]
<<<<<<< HEAD
    nc_result['ndvi'] = ndvi_mean
    nc_result['ndvi_veg'] = ndvi_veg_mean
=======
>>>>>>> f74bae34

    # save individual result for sub-image to tmp json, will combine later.
    save_json(nc_result, output_location,
              f"network_centrality_sub{i}.json", verbose=False)

    # count and print how many sub-images we have done.
    n_processed = len(os.listdir(output_location))
    print(f'Processed {n_processed} sub-images...', end='\r')
    return True


class NetworkCentralityCalculator(ProcessorModule):
    """
    Class to run network centrality calculation on small black+white
    images, and return the results as json.
    Note that the input directory is expected to be the level above
    the subdirectories for the date sub-ranges.
    """

    def __init__(self, name=None):
        super().__init__(name)
        self.params += [
            ("n_threads", [int]),
            ("n_sub_images", [int])
        ]

    def set_default_parameters(self):
        """
        Default values. Note that these can be overridden by parent Sequence
        or by calling configure().
        """
        super().set_default_parameters()
        self.n_threads = 4
        if not "n_sub_images" in vars(self):
            self.n_sub_images = -1 # do all-sub-images



    def check_sub_image(self, ndvi_filename, input_path):
        """
        Check the RGB sub-image corresponding to this NDVI image
        looks OK.
        """
        rgb_filename = re.sub("BWNDVI","RGB",ndvi_filename)
        rgb_img = Image.open(self.get_file(os.path.join(input_path, rgb_filename),
                                           self.input_location_type))
        img_ok = check_image_ok(rgb_img, 0.05)
        return img_ok


    def process_single_date(self, date_string):
        """
        Each date will have a subdirectory called 'SPLIT' with ~400 BWNDVI
        sub-images.
        """
        # see if there is already a network_centralities.json file in
        # the output location - if so, skip
        output_location = os.path.join(self.output_location, date_string,"JSON","NC")
        if (not self.replace_existing_files) and \
           self.check_for_existing_files(output_location, 1):
            return True

        input_path = os.path.join(self.input_location, date_string, "SPLIT")
        all_input_files = self.list_directory(input_path, self.input_location_type)
        print("input path is {}".format(input_path))

        # list all the "BWNDVI" sub-images where RGB image passes quality check
        input_files = [filename for filename in all_input_files \
                       if "BWNDVI" in filename and \
                       self.check_sub_image(filename, input_path)]
        if len(input_files) == 0:
            print("{}: No sub-images for date {}".format(self.name,
                                                         date_string))
            return
        else:
            print("{} found {} sub-images".format(self.name, len(input_files)))
        tmp_json_dir = tempfile.mkdtemp()

        # if we only want a subset of sub-images, truncate the list here
        if self.n_sub_images > 0:
            input_files = input_files[:self.n_sub_images]

        # create a multiprocessing pool to handle each sub-image in parallel
        with Pool(processes=self.n_threads) as pool:
            # prepare the arguments for the process_sub_image function
            arguments=[(i,
                        self.get_file(os.path.join(input_path,filename),
                                      self.input_location_type),
                        tmp_json_dir,
                        date_string,
                        find_coords_string(filename)) \
                   for i, filename in enumerate(input_files)]
            pool.starmap(process_sub_image, arguments)
        # put all the output json files for subimages together into one for this date
        print("\n Consolidating json from all subimages")
        all_subimages = consolidate_json_to_list(tmp_json_dir)
        self.save_json(all_subimages, "network_centralities.json",
                       output_location,
                       self.output_location_type)
        shutil.rmtree(tmp_json_dir)
        return True


    def run(self):
        super().run()
        if "list_of_dates" in vars(self):
            date_strings = self.list_of_dates
        else:
            date_strings = sorted(self.list_directory(self.input_location,
                                                      self.input_location_type))
        for date_string in date_strings:
            self.process_single_date(date_string)



class NDVICalculator(ProcessorModule):
    """
    Class to look at NDVI on sub-images
    images, and return the results as json.
    Note that the input directory is expected to be the level above
    the subdirectories for the date sub-ranges.
    """

    def __init__(self, name=None):
        super().__init__(name)
        self.params += [
            ("n_sub_images", [int])
        ]


    def set_default_parameters(self):
        """
        Default values. Note that these can be overridden by parent Sequence
        or by calling configure().
        """
        super().set_default_parameters()
        if not "n_sub_images" in vars(self):
            self.n_sub_images = -1 # do all-sub-images


    def check_sub_image(self, ndvi_filename, input_path):
        """
        Check the RGB sub-image corresponding to this NDVI image
        looks OK.
        """
        rgb_filename = re.sub("NDVI","RGB",ndvi_filename)
#        rgb_img = Image.open(self.get_file(os.path.join(input_path, rgb_filename),
#                                           self.input_location_type))
        rgb_img = self.get_image(os.path.join(input_path, rgb_filename))

        img_ok = check_image_ok(rgb_img, 0.05)
        return img_ok


    def process_sub_image(self, ndvi_filepath, date_string, coords_string):
        """
        Calculate mean and standard deviation of NDVI in a sub-image,
        both with and without masking out non-vegetation pixels.
        """
        # open NDVI image
        ndvi_sub_image = self.get_image(ndvi_filepath)
        bwndvi_sub_image = self.get_image(ndvi_filepath.replace('NDVI', 'BWNDVI'))
        # get average NDVI across the whole image (in case there is no patterned veg)
        ndvi_mean = round(pillow_to_numpy(ndvi_sub_image).mean(), 4)
        ndvi_std = round(pillow_to_numpy(ndvi_sub_image).std(), 4)

        # use the BWDVI to mask the NDVI and calculate the average  pixel value of veg pixels
        veg_mask = (pillow_to_numpy(bwndvi_sub_image) == 0)
        ndvi_veg_mean = round(pillow_to_numpy(ndvi_sub_image)[veg_mask].mean(), 4)
        veg_ndvi_std = round(pillow_to_numpy(ndvi_sub_image)[veg_mask].std(), 4)

        coords = [float(c) for c in coords_string.split("_")]

        ndvi_result = {}
        ndvi_result['date'] = date_string
        ndvi_result['latitude'] = coords[1]
        ndvi_result['longitude'] = coords[0]
        ndvi_result['ndvi'] = ndvi_mean
        ndvi_result['ndvi_std'] = ndvi_std
        ndvi_result['ndvi_veg'] = ndvi_veg_mean
        ndvi_result['veg_ndvi_std'] = veg_ndvi_std
        return ndvi_result


    def process_single_date(self, date_string):
        """
        Each date will have a subdirectory called 'SPLIT' with ~400 NDVI
        sub-images.
        """
        # see if there is already a ndvi.json file in
        # the output location - if so, skip
        output_location = os.path.join(self.output_location, date_string,"JSON","NDVI")
        if (not self.replace_existing_files) and \
           self.check_for_existing_files(output_location, 1):
            return True

        input_path = os.path.join(self.input_location, date_string, "SPLIT")
        all_input_files = self.list_directory(input_path, self.input_location_type)
        print("input path is {}".format(input_path))

        # list all the "NDVI" sub-images where RGB image passes quality check
        input_files = [filename for filename in all_input_files \
                       if "_NDVI" in filename and \
                       self.check_sub_image(filename, input_path)]

        if len(input_files) == 0:
            print("{}: No sub-images for date {}".format(self.name,
                                                         date_string))
            return
        else:
            print("{} found {} sub-images".format(self.name, len(input_files)))
        # if we only want a subset of sub-images, truncate the list here
        if self.n_sub_images > 0:
            input_files = input_files[:self.n_sub_images]

        ndvi_vals = []
        for ndvi_file in input_files:
            coords_string = find_coords_string(ndvi_file)
            ndvi_dict = self.process_sub_image(os.path.join(input_path, ndvi_file),
                                               date_string, coords_string)
            ndvi_vals.append(ndvi_dict)

        self.save_json(ndvi_vals, "ndvi_values.json",
                       output_location,
                       self.output_location_type)
        return True



    def run(self):
        super().run()
        if "list_of_dates" in vars(self):
            date_strings = self.list_of_dates
        else:
            date_strings = sorted(self.list_directory(self.input_location,
                                                      self.input_location_type))
        for date_string in date_strings:
            self.process_single_date(date_string)<|MERGE_RESOLUTION|>--- conflicted
+++ resolved
@@ -400,52 +400,26 @@
 
 
 #######################################################################
-
 def process_sub_image(i, input_filepath, output_location, date_string, coords_string):
     """
     Read file and run network centrality
     """
 
     # open BWNDVI image
-<<<<<<< HEAD
-    sub_image = Image.open(os.path.join(input_dir, input_filename))
+    sub_image = Image.open(input_filepath)
     image_array = pillow_to_numpy(sub_image)
-
-    # open NDVI image
-    ndvi_sub_image = Image.open(os.path.join(input_dir, input_filename.replace('BWNDVI', 'NDVI')))
-    ndvi_image_array = pillow_to_numpy(ndvi_sub_image)
-
-    # get average NDVI across the whole image (in case there is no patterned veg)
-    ndvi_mean = round(pillow_to_numpy(ndvi_sub_image).mean(), 4)
-
-    # use the BWDVI to mask the NDVI and calculate the average pixel value of veg pixels
-    
-    veg_mask = (image_array == 0)
-=======
-    sub_image = Image.open(input_filepath)
->>>>>>> f74bae34
-
-    if veg_mask.sum() > 0:
-        ndvi_veg_mean = ndvi_image_array[veg_mask].mean()
-    else:
-        ndvi_veg_mean = np.NaN
 
     # run network centrality 
     feature_vec, _ = subgraph_centrality(image_array)
-<<<<<<< HEAD
-    
+
     # coords should be part of the filename
-    coords_string = find_coords_string(input_filename)
-    
+    coords_string = find_coords_string(input_filepath)
     if not coords_string:
         raise RuntimeError("Unable to find coordinates in {}"\
-                           .format(input_filename))
+                           .format(input_filepath))
     
+    # format coords
     coords = [round(float(c), 4) for c in coords_string.split("_")]
-=======
-
-    coords = [float(c) for c in coords_string.split("_")]
->>>>>>> f74bae34
 
     # store results in a dict
     nc_result = feature_vector_metrics(feature_vec)
@@ -453,11 +427,6 @@
     nc_result['date'] = date_string
     nc_result['latitude'] = coords[1]
     nc_result['longitude'] = coords[0]
-<<<<<<< HEAD
-    nc_result['ndvi'] = ndvi_mean
-    nc_result['ndvi_veg'] = ndvi_veg_mean
-=======
->>>>>>> f74bae34
 
     # save individual result for sub-image to tmp json, will combine later.
     save_json(nc_result, output_location,
@@ -617,30 +586,42 @@
         Calculate mean and standard deviation of NDVI in a sub-image,
         both with and without masking out non-vegetation pixels.
         """
-        # open NDVI image
+
+        # open NDVI images
         ndvi_sub_image = self.get_image(ndvi_filepath)
+        ndvi_image_array = pillow_to_numpy(ndvi_sub_image)
         bwndvi_sub_image = self.get_image(ndvi_filepath.replace('NDVI', 'BWNDVI'))
+        bwndvi_image_array = pillow_to_numpy(bwndvi_sub_image)
+
         # get average NDVI across the whole image (in case there is no patterned veg)
-        ndvi_mean = round(pillow_to_numpy(ndvi_sub_image).mean(), 4)
-        ndvi_std = round(pillow_to_numpy(ndvi_sub_image).std(), 4)
-
-        # use the BWDVI to mask the NDVI and calculate the average  pixel value of veg pixels
-        veg_mask = (pillow_to_numpy(bwndvi_sub_image) == 0)
-        ndvi_veg_mean = round(pillow_to_numpy(ndvi_sub_image)[veg_mask].mean(), 4)
-        veg_ndvi_std = round(pillow_to_numpy(ndvi_sub_image)[veg_mask].std(), 4)
-
-        coords = [float(c) for c in coords_string.split("_")]
-
+        ndvi_mean = round(ndvi_image_array.mean(), 4)
+
+        # use the BWDVI to mask the NDVI and calculate the average pixel value of veg pixels
+        veg_mask = (image_array == 0)
+        if veg_mask.sum() > 0:
+            ndvi_veg_mean = ndvi_image_array[veg_mask].mean()
+        else:
+            ndvi_veg_mean = np.NaN
+
+        # coords should be part of the filename
+        coords_string = find_coords_string(input_filename)        
+        if not coords_string:
+            raise RuntimeError("Unable to find coordinates in {}"\
+                            .format(input_filename))
+        
+        # format coords
+        coords = [round(float(c), 4) for c in coords_string.split("_")]
+
+        # store results in a dict
         ndvi_result = {}
         ndvi_result['date'] = date_string
         ndvi_result['latitude'] = coords[1]
         ndvi_result['longitude'] = coords[0]
         ndvi_result['ndvi'] = ndvi_mean
-        ndvi_result['ndvi_std'] = ndvi_std
         ndvi_result['ndvi_veg'] = ndvi_veg_mean
-        ndvi_result['veg_ndvi_std'] = veg_ndvi_std
+
         return ndvi_result
-
+        
 
     def process_single_date(self, date_string):
         """
