"""
This module consists of methods to process downloaded GEE data. The starting
point is a json file written out at the end of the downloading step. This
module cleans, resamples, and reformats the data to make it ready for analysis.

"""

import json
import math
import os

import numpy as np
import pandas as pd
import ewstools

from statsmodels.nonparametric.smoothers_lowess import lowess

from pyveg.src.data_analysis_utils import write_to_json, cball_parfit, cball

from pyveg.src.date_utils import get_time_diff

from pyveg.src.file_utils import construct_filename_from_metadata

try:
    from pyveg.src.zenodo_utils import download_results_by_coord_id
except:
    print("Unable to import zenodo_utils")

try:
    from pyveg.src import azure_utils
except:
    print("Unable to import azure_utils")


def read_results_summary(input_location,
                         input_filename="results_summary.json",
                         input_location_type="local"):
    """
    Read the results_summary.json, either from local storage, Azure blob storage, or zenodo.

    Parameters
    ==========
    input_location: str, directory or container with results_summary.json in,
                       or coords_id if reading from zenodo
    input_filename: str, name of json file, default is "results_summary.json"
    input_location_type: str: 'local' or 'azure' or 'zenodo' or 'zenodo_test'

    Returns
    =======
    json_data: dict, the contents of results_summary.json
    """

    if input_location_type == "local":
        json_filepath = os.path.join(input_location, input_filename)
        if not os.path.exists(json_filepath):
            raise FileNotFoundError("Unable to find {}".format(json_filepath))
        json_data = json.load(open(json_filepath))
        return json_data
    elif input_location_type == "zenodo" or input_location_type == "zenodo_test":
        use_sandbox = input_location_type == "zenodo_test"
        json_location = download_results_by_coord_id(input_location, "json", test=use_sandbox)
        if os.path.exists(json_location):
            json_data = json.load(open(json_location))
            return json_data
        else:
            print("unable to find {} in Zenodo".format(input_location))
            return {}
    elif input_location_type == "azure":
        subdirs = azure_utils.list_directory(input_location, input_location)
        print("Found subdirs {}".format(subdirs))
        for subdir in subdirs:
            print("looking at subdir {}".format(subdir))
            if "combine" in subdir:
                files = azure_utils.list_directory(input_location+"/"+subdir,
                                                   input_location)
                if input_filename in files:
                    return azure_utils.read_json(input_location+"/"+subdir+"/"+input_filename,
                                                 input_location)
                else:
                    raise RuntimeError("No {} found in {}".format(input_filename, subdir))
        return {}
    else:
        raise RuntimeError("input_location_type needs to be either 'local','azure', 'zenodo' or 'zenodo_test'")



def read_json_to_dataframes(data):
    """
    convert json data to a dict of DataFrame.
    Parameters
    ----------
    data : dict, json data output from run_pyveg_pipeline

    Returns
    ----------
    dict
        A dict of the saved results in a DataFrame format. Keys are
        names of collections and the values are DataFrame of results
        for that collection.
    """

    # start with empty output dataframes
    dfs = {}

    # loop over collections and make a DataFrame from the results of each
    for collection_name, coll_results in data.items():

        rows_list = []

        if "time-series-data" in coll_results.keys():

            # loop over time series
            for date, time_point in coll_results["time-series-data"].items():

                # check we have data for this time point
                if time_point is None or time_point == {} or time_point == []:
                    # add Null row if data is missing at this time point
                    rows_list.append({"date": date})

                # if we are looking at veg data, loop over space points
                elif isinstance(list(time_point)[0], dict):
                    for space_point in time_point:
                        # Scale NDVI values - in the image they will be between 0 and 255 to give a greyscale
                        # (8-bit) image, but the actual NDVI values are between -1 and 1
                        if 'ndvi' in space_point.keys():
                            space_point['ndvi'] = space_point['ndvi'] * (2.0/255.0) - 1
                        if 'ndvi_veg' in space_point.keys():
                            space_point['ndvi_veg'] = space_point['ndvi_veg'] * (2.0/255.0) - 1
                        rows_list.append(space_point)

                # otherwise, just add the row
                else:
                    # the key of each object in the time series is the date, and data
                    # for this date should be the values. Here we just add the date
                    # as a value to enable us to add the whole row in one go later.
                    time_point["date"] = date
                    rows_list.append(time_point)

            # make a DataFrame and add it to the dict of DataFrames
            df = pd.DataFrame(rows_list)
            df = df.drop(columns=["slope", "offset", "mean", "std"], errors="ignore")
            df = df.sort_values(by="date")
            assert df.empty == False
            dfs[collection_name] = df

    return dfs


def make_time_series(dfs):
    """
    Given a dictionary of DataFrames which may contian many rows per time point (corresponding
    to the network centrality values of different sub-locations), collapse this
    into a time series by calculating the mean and std of the different sub-
    locations at each date.

    Parameters
    ----------
    dfs : dict of DataFrame
        Input DataFrame read by `read_json_to_dataframes`.

    Returns
    ----------
    ts_list: list of DataFrames
        The time-series results averaged over sub-locations.
        First entry will be main dataframe of vegetation and weather.
        Second one (if present) will be historical weather.
    """

    # the time series dataframe
    ts_df = pd.DataFrame(columns=["date"])

    veg_satellite_prefix = ""

    # loop over collections
    for col_name, df in dfs.items():

        #  if vegetation data
        if "COPERNICUS/S2" in col_name or "LANDSAT" in col_name:

            # group by date to collapse all network centrality measurements
            groups = df.groupby("date")

            # get summaries
            means = groups.mean()
            stds = groups.std()

            # rename columns
            if "COPERNICUS/S2" in col_name:
                s = "S2_"
                veg_satellite_prefix = s
            elif "LANDSAT" in col_name:
                s = "L" + col_name.split("/")[1][-1] + "_"
            else:
                s = col_name + "_"
                veg_satellite_prefix = s

            means = means.rename(columns={c: s + c + "_mean" for c in means.columns})
            stds = stds.rename(columns={c: s + c + "_std" for c in stds.columns})

            # merge
            df = pd.merge(means, stds, on="date", how="inner")
            ts_df = pd.merge_ordered(ts_df, df, on="date", how="outer")

        # add climate data if availible
        elif "ECMWF/ERA5/" in col_name:
            df = df.set_index("date")
            ts_df = pd.merge_ordered(ts_df, df, on="date", how="outer")

    # remove unneeded columns
    ts_df = ts_df.loc[:, ~ts_df.columns.str.contains("latitude_std", case=False)]
    ts_df = ts_df.loc[:, ~ts_df.columns.str.contains("longitude_std", case=False)]

    assert ts_df.empty == False
    ts_list = []

    # if there is a big (>10yr) gap between the start of veg and weather time-series,
    # we want to make a separate historic time-series.

    veg_col_name = [col for col in ts_df.columns if col.startswith(veg_satellite_prefix)][0]

    earliest_date = ts_df.iloc[0]["date"]
    earliest_veg_date = ts_df[ts_df[veg_col_name].notna()].iloc[0]["date"]
    if get_time_diff(earliest_veg_date,earliest_date) > 10:
        ts_df_historic = ts_df[ts_df["date"] < earliest_veg_date][["date","mean_2m_air_temperature","total_precipitation"]]
        ts_df = ts_df[ts_df["date"] >= earliest_veg_date]
        ts_list.append(ts_df)
        ts_list.append(ts_df_historic)
    else :
        ts_list.append(ts_df)

    return ts_list


def resample_time_series(series, period="MS"):
    """
    Resample and interpolate a time series dataframe so we have one row
    per time period (useful for FFT)

    Parameters
    ----------
    df: DataFrame
        Dataframe with date as index
    col_name: string,
        Identifying the column we will pull out
    period: string
        Period for resampling

    Returns
    -------
    Series:
        pandas Series with datetime index, and one column, one row per day
    """

    # give the series a date index if the DataFrame is not index by date already
    #   if df.index.name != 'date':
    #    series.index = df.date

    # just in case the index isn't already datetime type
    series.index = pd.to_datetime(series.index)

    # resample to get one row per time period
    rseries = series.resample(period).mean()
    new_series = rseries.interpolate()

    return new_series


def resample_dataframe(df, columns, period="MS"):
    """
    Resample and interpolate a time series dataframe so we have one row
    per time period.

    Parameters
    ----------
    df: DataFrame
        Dataframe with date as index.
    columns: list
        List of column names to resample. Should contain numeric data.
    period: string
        Period for resampling.

    Returns
    -------
    DataFrame:
        DataFrame with resample time series in `columns`.
    """

    # new empty df to deal with length mismatches after resampling
    df_out = pd.DataFrame()

    # for each column to resample
    for column in columns:

        # resample the column
        series = df.set_index("date")[column]
        df_out[column] = resample_time_series(series, period=period)

    # generate a clean index
    df_out = df_out.reset_index()

    return df_out


def resample_data(dfs, period="MS"):
    """
    Resample vegetation and rainfall DataFrames. Vegetation
    DataFrames are resampled at the sub-image level.

    Parameters
    ----------
    dfs : dict of DataFrame
        Time series data for multiple sub-image locations.
    period: string
        Period for resampling.

    Returns
    ----------
    dict of DataFrame
        Resampled data.
    """

    # loop over collections
    for col_name, df in dfs.items():

        #  if vegetation data
        if "COPERNICUS/S2" in col_name or "LANDSAT" in col_name:

            # specify veg columns to resample
            columns = [c for c in df.columns if "offset50" in c]

            # group by (lat, long)
            d = {}
            for name, group in df.groupby(["latitude", "longitude"]):
                d[name] = group

            # for each sub-image
            for key, df_ in d.items():

                # resample
                df_ = resample_dataframe(df_, columns, period=period)

                # replace df
                d[key] = df_

            # reconstruct the DataFrame
            df = list(d.values())[0]
            for df_ in list(d.values())[1:]:
                df = df.append(df_)

            # replace collection
            dfs[col_name] = df

        else:
            # assume ERA5 data
            columns = ["total_precipitation", "mean_2m_air_temperature"]

            # resample
            df_ = resample_dataframe(df_, columns, period=period)

            # replace df
            d[key] = df_

    return dfs


def drop_veg_outliers(dfs, column="offset50", sigmas=3.0):
    """
    Loop over vegetation DataFrames and drop points in the
    time series that a significantly far away from the mean
    of the time series. Such points are assumed to be unphysical.

    Parameters
    ----------
    dfs : dict of DataFrame
        Time series data for multiple sub-image locations.
    column : str
        Name of the column to drop outliers on.
    sigmas : float
        Number of standard deviations a data point has to be
        from the mean to be labelled as an outlier and dropped.

    Returns
    ----------
    dict of DataFrame
        Time series data for multiple sub-image locations with
        some values in `column` potentially set to NaN.
    """

    # loop over collections
    for col_name, veg_df in dfs.items():

        #  if vegetation data
        if "COPERNICUS/S2" in col_name or "LANDSAT" in col_name:

            # group by (lat, long)
            d = {}
            for name, group in veg_df.groupby(["latitude", "longitude"]):
                d[name] = group

            # for each sub-image
            for key, df_ in d.items():
                # calcualte residuals to the mean
                res = (df_[column] - df_[column].mean()).abs()

                # determine which are outliers
                outlier = res > df_[column].std() * sigmas

                # set to None
                df_.loc[outlier, column] = None

                # replace the df
                d[key] = df_

            # reconstruct the DataFrame
            df = list(d.values())[0]
            for df_ in list(d.values())[1:]:
                df = df.append(df_)

            # replace value in df
            dfs[col_name] = df

    return dfs


def smooth_veg_data(dfs, column="offset50", n=4):
    """
    Loop over vegetation DataFrames and perform LOESS smoothing
    on the time series of each sub-image.

    Parameters
    ----------
    dfs : dict of DataFrame
        Time series data for multiple sub-image locations.
    column : str
        Name of the column to drop outliers and smooth.
    n : int
        Number of neighbouring point to use in smoothing
    Returns
    ----------
    dict of DataFrame
        Time series data for multiple sub-image locations with
        new column for smoothed data and ci.
    """

    # create a new dataframe to avoid overwriting input
    dfs = dfs.copy()

    # loop over collections
    for col_name, df in dfs.items():

        #  if vegetation data
        if "COPERNICUS/S2" in col_name or "LANDSAT" in col_name:

            # remove outliers and smooth
            df = smooth_all_sub_images(df, column=column, n=n)

            # calculate ci
            # df = get_confidence_intervals(df, column=column)

            # replace DataFrame
            dfs[col_name] = df

    return dfs


def smooth_subimage(df, column="offset50", n=4, it=3):
    """
    Perform LOWESS (Locally Weighted Scatterplot Smoothing) on the time
    series of a single sub-image.

    Parameters
    ----------
    df : DataFrame
        Input DataFrame containing the time series for a single
        sub-image.
    column : string, optional
        Name of the column in df to smooth.
    n : int, optional
        Size of smoothing window.
    it : int, optional
        Number of iterations of LOESS smoothing to perform.

    Returns
    ----------
    DataFrame
        The time-series DataFrame with a new column containing the
        smoothed results.
    """
    df.dropna(inplace=True)

    # add a new column of datetime objects
    df["datetime"] = pd.to_datetime(df["date"], format="%Y/%m/%d")

    # extract data
    xs = df["datetime"]
    ys = df[column]

    # num_days_per_timepoint = (xs.iloc[1] - xs.iloc[0]).days
    frac_data = min(n / len(ys), 1.0)

    # perform smoothing
    smoothed_y = lowess(
        ys, xs, is_sorted=True, return_sorted=False, frac=frac_data, it=it
    )

    # add to df
    df[column + "_smooth"] = smoothed_y
    df[column + "_smooth_res"] = ys - smoothed_y

    return df


def smooth_all_sub_images(df, column="offset50", n=4, it=3):
    """
    Perform LOWESS (Locally Weighted Scatterplot Smoothing) on the time
    series of a set of sub-images.

    Parameters
    ----------
    df : DataFrame
        DataFrame containing time series results for all sub-images,
        with multiple rows per time point and (lat,long) point.
    column : string, optional
        Name of the column in df to smooth.
    n : int, optional
        Size of smoothing window.
    it : int, optional
        Number of iterations of LOESS smoothing to perform.

    Returns
    ----------
    Dataframe
        DataFrame of results with a new column containing a
        LOESS smoothed version of the column `column`.
    """

    # group by (lat, long)
    d = {}
    for name, group in df.groupby(["latitude", "longitude"]):
        d[name] = group

    # for each sub-image
    for key, df_ in d.items():
        # perform smoothing
        d[key] = smooth_subimage(df_, column=column, n=n, it=it)

    # reconstruct the DataFrame
    df = list(d.values())[0]
    for df_ in list(d.values())[1:]:
        df = df.append(df_)

    return df


def store_feature_vectors(dfs, output_dir):
    """
    Write out all feature vector information to a csv file, to be read
    later by the feature vector plotting script.

    Parameters
    ----------
    dfs : dict of DataFrame
        Time series data for multiple sub-image locations.
    output_dir : str
        Path to directory to save the csv.
    """

    # loop over collections
    for col_name, veg_df in dfs.items():

        #  if vegetation data
        if "COPERNICUS/S2" in col_name or "LANDSAT" in col_name:

            # check the feature vectors are availible
            if "feature_vec" not in veg_df.columns:
                print("Could not find feature vectors.")
                continue

            # sort by date
            veg_df = veg_df.sort_values(by="date").dropna()

            # create a df to store feature vectors
            df = pd.DataFrame()
            [
                print(value)
                for value in veg_df.feature_vec
                if not isinstance(value, list)
            ]
            # add feature vectors to dataframe
            df = pd.DataFrame(value for value in veg_df.feature_vec)

            # rename percentile columns
            df = df.rename(columns={n: f"{(n+1)*5}th_percentile" for n in df.columns})

            # reindex
            df.index = veg_df.index

            # add information
            df.insert(0, "date", veg_df["date"])
            df.insert(1, "latitude", veg_df["latitude"])
            df.insert(2, "longitude", veg_df["longitude"])

            # save csv
            if col_name == "COPERNICUS/S2":
                s = "S2"
            elif "LANDSAT" in col_name:
                s = "L" + col_name.split("/")[1][-1] + "_"
            else:
                s = col_name

            filename = os.path.join(output_dir, s + "_feature_vectors.csv")
            df.to_csv(filename, index=False)


def fill_veg_gaps(dfs, missing):
    """
    Loop through sub-image time series and replace any gaps with mean
    value of the same month in other years.

    Parameters
    ----------
    dfs : dict of DataFrame
        Time series data for multiple sub-image locations.

    missing : dict of array
        Missing time points where no sub-images were analyse for
        each veg dataframe in `dfs`.
    """

    # loop over collections
    for col_name, veg_df in dfs.items():

        #  if vegetation data
        if "COPERNICUS/S2" in col_name or "LANDSAT" in col_name:

            # group by (lat, long)
            d = {}
            for name, group in veg_df.groupby(["latitude", "longitude"]):
                d[name] = group

            # for each sub-image
            for key, df_ in d.items():

                # get lat, long of this sub-image
                lats = df_.latitude.drop_duplicates().values
                longs = df_.longitude.drop_duplicates().values
                assert len(lats) == 1
                assert len(longs) == 1
                lat = lats[0]
                long = longs[0]

                # construct missing rows
                missing_rows = [pd.Series({"date": date}) for date in missing[col_name]]

                if len(missing_rows) == 0:
                    continue

                # add back in missing values if necessary
                df_ = df_.append(missing_rows, ignore_index=True).sort_values(by="date")

                # make a new 'month' column
                df_["month"] = df_.date.str.split("-").str[1]

                # group by month and get monthly means
                monthly_means = df_.groupby("month").mean().offset50

                # loop through dataframe
                for index, row in df_.iterrows():

                    # fill missing months with mean value
                    if pd.isnull(row.offset50):
                        this_month = row.month
                        df_.loc[index, "offset50"] = monthly_means.loc[this_month]
                        df_.loc[index, "latitude"] = lat
                        df_.loc[index, "longitude"] = long
                        df_.loc[index, "feature_vec"] = np.NaN

                # drop month column and replace old df
                df_ = df_.drop(columns="month")
                d[key] = df_

            # reconstruct the DataFrame
            df = list(d.values())[0]
            for df_ in list(d.values())[1:]:
                df = df.append(df_)

            dfs[col_name] = df

    return dfs


def get_missing_time_points(dfs):
    """
    Find missing time points for each vegetation dataframe in `dfs`,
    and return a dict, with the same key as in `dfs`, but with values
    corresponding to missing dates.

    Parameters
    ----------
    dfs : dict of DataFrame
        Time series data for multiple sub-image locations.

    Returns
    ----------
    dict
        Missing time points for each vegetation df.
    """

    # determine missing vegetation time points
    missing_points = {}

    # loop over collections
    for col_name, veg_df in dfs.items():

        #  if vegetation data
        if "COPERNICUS/S2" in col_name or "LANDSAT" in col_name:

            # get the start of the vegetation time series
            veg_start_date = veg_df.dropna().index[0]

            # remove leading NaNs
            veg_df = veg_df.loc[veg_start_date:]

            # store missing time points
            missing_points[col_name] = veg_df.drop_duplicates(
                subset="date", keep=False
            ).date.values

    return missing_points


def detrend_df(df, period="MS"):
    """
    Remove seasonality from a DataFrame containing the time series
    for a single sub-image.

    Parameters
    ----------
    df : DataFrame
        Time series data for a single sub-image location.
    period : str, optional
    `   Resample time series to this frequency and then infer
        lag to use for deseasonalizing.

    Returns
    ----------
    DataFrame
        Input with seasonality removed from time series columns.
    """

    # infer lag from period, we need at least 2 years for diferenciation to work
    if period == "MS":
        lag = 12
    else:
        raise ValueError('Periods other than "MS" are not well supported yet!')

    # new empty df to deal with length mismatches after resampling
    df_out = pd.DataFrame()

    # resample time series (in case not done already)
    columns = [
        c
        for c in df.columns
        if any([s in c for s in ["offset50", "precipitation", "temperature", "ndvi"]])
    ]

    df_out = resample_dataframe(df, columns, period=period)

    # detrend veg and climate columns
    for col in columns:
        df_out[col] = df_out[col].diff(lag)

    # need to keep this info for smoothing later
    try:
        df_out["latitude"] = df["latitude"].iloc[0]
        df_out["longitude"] = df["longitude"].iloc[0]
    except:
        pass

    return df_out


def detrend_data(dfs, period="MS"):
    """
    Loop over each sub image time series DataFrames and remove
    time series seasonality by subtracting the previous year.
    Remove seasonality from precipitation data in the same way.

    Parameters
    ----------
    dfs : dict of DataFrame
        Time series data for multiple sub-image locations.
    period : str, optional
    `   Resample time series to this frequency and then infer
        lag to use for deseasonalizing.

    Returns
    ----------
    dict of DataFrame
        Time series data for multiple sub-image with
        seasonality removed.

    """

    # don't overwrite input
    dfs = dfs.copy()

    for col_name, df in dfs.items():

        #  if vegetation data
        if "COPERNICUS/S2" in col_name or "LANDSAT" in col_name:

            # group by (lat, long)
            d = {}
            for name, group in df.groupby(["latitude", "longitude"], as_index=False):
                d[name] = group

            # for each sub-image
            for key, df_ in d.items():
                d[key] = detrend_df(df_, period)

            # reconstruct the DataFrame
            df = list(d.values())[0]
            for df_ in list(d.values())[1:]:
                df = df.append(df_)

            df.dropna(inplace=True)

            dfs[col_name] = df

        else:
            # remove seasonality for weather data, this is a simpler time series

            dfs[col_name] = detrend_df(dfs[col_name], period)
            df.dropna(inplace=True)

    return dfs


def preprocess_data(
        input_json,
        output_basedir,
        drop_outliers=True,
        fill_missing=True,
        resample=True,
        smoothing=True,
        detrend=True,
        n_smooth=4,
        period="MS",
):
    """
    This function reads and process data downloaded by GEE. Processing
    can be configured by the function arguments. Processed data is
    written to csv.

    Parameters
    ----------
    input_json : dict
       JSON data created during a GEE download job.
    output_basedir : str,
       Directory where time-series csv will be put.
    drop_outliers : bool, optional
        Remove outliers in sub-image time series.
    fill_missing : bool, optional
        Fill missing points in the time series.
    resample : bool, optional
        Resample the time series using linear interpolation.
    smoothing : bool, optional
        Smooth the time series using LOESS smoothing.
    detrend : bool, optional
        Remove seasonal component by subtracting previous year.
    n_smooth : int, optional
        Number of time points to use for the smoothing window size.
    period : str, optional
        Pandas DateOffset string describing sampling frequency.

    Returns
    ----------
    output_dir: str
        Path to the csv file containing processed data.
    defs: dict
        Dictionary of dataframes.
    """

    # put output plots in the results dir
    output_dir = os.path.join(output_basedir, "processed_data")


    # make output subdir
    if not os.path.exists(output_dir):
        os.makedirs(output_dir, exist_ok=True)

    # read dict from json file to dataframes
    dfs = read_json_to_dataframes(input_json)

    # keep track of time points where data is missing (by default pandas
    # groupby operations, which is used haveily in this module, drop NaNs)
    missing = get_missing_time_points(dfs)
    missing_json = {k: list(v) for k, v in missing.items()}
    write_to_json(os.path.join(output_dir, "missing_dates.json"), missing_json)

    print("\nPreprocessing data...")
    print("-" * 21)

    # remove outliers from the time series
    if drop_outliers:
        print("- Dropping vegetation outliers...")
        dfs = drop_veg_outliers(dfs, sigmas=3)

    # use the same month in different years to fill gaps
    if fill_missing:
        print("- Fill gaps in sub-image time series...")
        dfs = fill_veg_gaps(dfs, missing)

    # LOESS smoothing on sub-image time series
    if smoothing:
        print("- Smoothing vegetation time series...")
        dfs = smooth_veg_data(dfs, n=n_smooth)

    # store feature vectors before averaging over sub-images
    print("- Saving feature vectors...")
    store_feature_vectors(dfs, output_dir)

    # average over sub-images
    ts_list = make_time_series(dfs)
    ts_df = ts_list[0]
    if len(ts_list) > 1 :
        ts_historic = ts_list[1]
    else :
        ts_historic = pd.DataFrame()

    # resample the averaged time series using linear interpolation
    if resample:
        print("- Resampling time series...")
        columns = [
            c
            for c in ts_df.columns
            if any([s in c for s in ["offset50", "precipitation", "temperature"]])
        ]
        ts_df = resample_dataframe(ts_df, columns, period=period)

    #  save as csv
    ts_filename = os.path.join(output_dir, "time_series.csv")
    print(f'- Saving time series to "{ts_filename}".')
    ts_df.to_csv(ts_filename, index=False)
    if not ts_historic.empty :
        ts_filename = os.path.join(output_dir, "time_series_historic.csv")
        print(f'- Saving time series to "{ts_filename}".')
        ts_historic.to_csv(ts_filename, index=False)

    # additionally save resampled & detrended time series
    # this detrending option (one year seasonality substraction) only works in monthly data that has at least 2 years of data
    if detrend and ts_df.shape[0]>24 and period=='MS':
        print("- Detrending time series...")

        # remove seasonality from sub-image time series
        dfs_detrended = detrend_data(dfs, period=period)

        print("- Smoothing vegetation time series after removing seasonality...")
        dfs_detrended_smooth = smooth_veg_data(dfs_detrended, n=12)

        # combine over sub-images
        ts_df_detrended_smooth = make_time_series(dfs_detrended_smooth)[0]

        # save output
        ts_filename_detrended = os.path.join(output_dir, "time_series_detrended.csv")
        print(f'- Saving detrended time series to "{ts_filename_detrended}".')
        ts_df_detrended_smooth.to_csv(ts_filename_detrended, index=False)

    return output_dir, dfs  #  for now return `dfs` for spatial plot compatibility


def save_ts_summary_stats(ts_dirname, output_dir, metadata):
        """
        Given a time series DataFrames (constructed with `make_time_series`),
        give summary statistics of all the avalaible time series.

        Parameters
        ----------
        ts_dirname : str
              Directory where the time series are saved.

        output_dir : str
            Directory to save the plots in.

        metadata: dict
            Dictionary with metadata from location

        """

        # read processed data

        # get filenames of preprocessed data time series
        ts_filenames = [f for f in os.listdir(ts_dirname) if "time_series" in f]

        # we should get one seasonal time series and a detrended one
        ts_df_detrended = pd.DataFrame()
        ts_df_historic = pd.DataFrame()
        for filename in ts_filenames:
            if "detrended" in filename:
                ts_df_detrended = pd.read_csv(os.path.join(ts_dirname,filename))
            elif "historic" in filename:
                ts_df_historic = pd.read_csv(os.path.join(ts_dirname,filename))
            else:
                ts_df = pd.read_csv(os.path.join(ts_dirname,filename))


        def get_ts_summary_stats(series):
            ''' Function that gets the summary stats of the time series and returns a dictionary'''
            stats_dict = {}

            stats_dict['min'] = series.min()
            stats_dict['max'] = series.max()
            stats_dict['mean'] = series.mean()
            stats_dict['median'] = series.median()
            stats_dict['std'] = series.std()

            return stats_dict

        # calculate summary statistics for each relevant time series
        ts_dict_list = []
        # only look at relevant time series (offset50, ndvi and precipitation)
        if not ts_df_historic.empty :
            column_dict = get_ts_summary_stats(ts_df_historic["total_precipitation"])
            column_dict["ts_id"] = "total_precipitation_historic"
            for key in metadata:
                column_dict[key] = metadata[key]
            ts_dict_list.append(column_dict)


        column_names = [c for c in ts_df.columns if 'offset50_mean' in c or
                        'ndvi_mean' in c or
                        'total_precipitation' in c]


        for column in column_names:

            print(f'Calculating summary stats for "{column}"...')

            column_dict = get_ts_summary_stats(ts_df[column])
            column_dict['ts_id'] = column

            # make sure is a dated time series for resampling later in the CB calculation
            ts_df[column].index = pd.DatetimeIndex(ts_df['date'])
            cb_params, sucess, residuals = cball_parfit([1.5, 150.0, 8.0, 2.0],ts_df[column],column, output_dir)
            column_dict['CB_fit_success'] = sucess
            column_dict['CB_fit_residuals'] = residuals
            column_dict['CB_fit_alpha'] = cb_params[0]
            column_dict['CB_fit_N'] = cb_params[1]
            column_dict['CB_fit_xbar'] = cb_params[2]
            column_dict['CB_fit_sigma'] = cb_params[3]

            for key in metadata:
                column_dict[key] = metadata[key]

            # We want the AR1 and Standard deviation of the detreded timeseries for the summary stats
            if ts_df_detrended.empty==False:
                ews_dic_veg = ewstools.core.ews_compute(ts_df_detrended[column].dropna(),
                                                        roll_window=0.999 ,
                                                        smooth='Gaussian',
                                                        lag_times=[1],
                                                        ews= ["var", "ac"],
                                                        band_width=6)

                EWSmetrics_df = ews_dic_veg['EWS metrics']
                column_dict["Lag-1 AC (0.99 rolling window)"] = EWSmetrics_df["Lag-1 AC"].iloc[-1]
                column_dict["Variance (0.99 rolling window)"] = EWSmetrics_df["Variance"].iloc[-1]

                ews_dic_veg_50 = ewstools.core.ews_compute(ts_df_detrended[column].dropna(),
                                                        roll_window=0.5,
                                                        smooth='Gaussian',
                                                        lag_times=[1],
                                                        ews=["var", "ac"],
                                                        band_width=6)

                Kendall_tau_50 = ews_dic_veg_50['Kendall tau']
                column_dict["Kendall tau Lag-1 AC (0.5 rolling window)"] = Kendall_tau_50["Lag-1 AC"].iloc[-1]
                column_dict["Kendall tau Variance (0.5 rolling window)"] = Kendall_tau_50["Variance"].iloc[-1]

                # We also want the AR1 and Standard deviation of the raw seasonal timeseries for the summary stats
                if ts_df.empty == False:
<<<<<<< HEAD
                    # make sure in this case that the index is numeric and not datetime
=======
                    # make sure in this case that the index is numeric instead of datetime
>>>>>>> 218f5f5f
                    ts = ts_df[column].dropna()
                    ts.index = pd.to_numeric(ts.index)
                    ews_dic_veg_seasonal = ewstools.core.ews_compute(ts,
                                                            roll_window=0.999,
                                                            smooth='None',
                                                            lag_times=[1],
                                                            ews=["var", "ac"])

                    EWSmetrics_df_seasonal = ews_dic_veg_seasonal['EWS metrics']
                    column_dict["Lag-1 AC (0.99 rolling window) Seasonal"] = EWSmetrics_df_seasonal["Lag-1 AC"].iloc[-1]
                    column_dict["Variance (0.99 rolling window)  Seasonal"] = EWSmetrics_df_seasonal["Variance"].iloc[-1]

                    ews_dic_veg_50_seasonal = ewstools.core.ews_compute(ts,
                                                               roll_window=0.5,
                                                               smooth='None',
                                                               lag_times=[1],
                                                               ews=["var", "ac"])

                    Kendall_tau_50_seasonal = ews_dic_veg_50_seasonal['Kendall tau']
                    column_dict["Kendall tau Lag-1 AC (0.5 rolling window) Seasonal"] = Kendall_tau_50_seasonal["Lag-1 AC"].iloc[-1]
                    column_dict["Kendall tau Variance (0.5 rolling window) Seasonal"] = Kendall_tau_50_seasonal["Variance"].iloc[-1]

            ts_dict_list.append(column_dict)

        ss_name = construct_filename_from_metadata(metadata, "summary_stats.csv")
        # turn the list of dictionary to dataframe and save it
        ts_df_summary = pd.DataFrame(ts_dict_list)

        #save both name specific and generic (might be useful inside the analysis later)
        ts_df_summary.to_csv(os.path.join(output_dir, "time_series_summary_stats.csv"))
        ts_df_summary.to_csv(os.path.join(output_dir, ss_name))<|MERGE_RESOLUTION|>--- conflicted
+++ resolved
@@ -1079,11 +1079,9 @@
 
                 # We also want the AR1 and Standard deviation of the raw seasonal timeseries for the summary stats
                 if ts_df.empty == False:
-<<<<<<< HEAD
+
                     # make sure in this case that the index is numeric and not datetime
-=======
-                    # make sure in this case that the index is numeric instead of datetime
->>>>>>> 218f5f5f
+
                     ts = ts_df[column].dropna()
                     ts.index = pd.to_numeric(ts.index)
                     ews_dic_veg_seasonal = ewstools.core.ews_compute(ts,
