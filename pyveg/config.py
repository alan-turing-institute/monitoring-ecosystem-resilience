#!/usr/bin/env python

#Define directory to save all outputs
output_dir = 'TEST'

#coordinates = (27.99,11.29) # initial
coordinates = (28.37,11.12) # labyrinths

date_range = ('1999-05-01', '2003-03-11')

<<<<<<< HEAD
num_days_per_point = 180

collections_to_use = ['LANDSAT7']
=======
collections_to_use = ['Landsat4','Landsat5']
>>>>>>> a868e5a4

do_network_centrality = True

data_collections = {
    'Copernicus' : {
        'collection_name': 'COPERNICUS/S2',
        'type': 'vegetation',
        'RGB_bands': ('B4','B3','B2'),
        'NIR_band': 'B8',
        'cloudy_pix_flag': 'CLOUDY_PIXEL_PERCENTAGE',
        'do_network_centrality': do_network_centrality
    },
    'Landsat8' : {
        'collection_name': 'LANDSAT/LC08/C01/T1_SR',
        'type': 'vegetation',
        'RGB_bands': ('B4','B3','B2'),
        'NIR_band': 'B5',
        'cloudy_pix_flag': 'CLOUD_COVER',
        'do_network_centrality': do_network_centrality
    },
    'Landsat5' : {
        'collection_name': 'LANDSAT/LT05/C01/T1_SR',
        'type': 'vegetation',
        'RGB_bands': ('B3','B2','B1'),
        'NIR_band': 'B4',
        'cloudy_pix_flag': 'None',
        'do_network_centrality': do_network_centrality
    },
    'Landsat4' : {
        'collection_name': 'LANDSAT/LT04/C01/T1_SR',
        'type': 'vegetation',
        'RGB_bands': ('B3','B2','B1'),
        'NIR_band': 'B4',
        'cloudy_pix_flag': 'None',
        'do_network_centrality': do_network_centrality
    },
    'NOAA' : {
        'collection_name': 'NOAA/PERSIANN-CDR',
        'type': 'weather',
        'precipitation_band': ['precipitation']
    },
    'NASA' : {
        'collection_name': 'NASA/GPM_L3/IMERG_V06',
        'type': 'weather',
        'precipitation_band': ['precipitationCal'],
    },
    'ERA5' : {
        'collection_name': 'ECMWF/ERA5/DAILY',
        'type': 'weather',
        'precipitation_band': ['total_precipitation'],
        'temperature_band': ['mean_2m_air_temperature']
    },

    'LANDSAT7':{ 'collection_name': 'LANDSAT/LE07/C01/T1_SR',
        'type': 'vegetation',
        'RGB_bands': ('B4','B3','B2'),
        'NIR_band': 'B5',
        'cloudy_pix_flag': 'CLOUD_COVER',
        'do_network_centrality': do_network_centrality

    }
}

data_collections = {key : value for key,value in data_collections.items() if key in collections_to_use}

# not currently used
# cloudy_pixel_percent = 10 
<|MERGE_RESOLUTION|>--- conflicted
+++ resolved
@@ -3,18 +3,14 @@
 #Define directory to save all outputs
 output_dir = 'TEST'
 
-#coordinates = (27.99,11.29) # initial
-coordinates = (28.37,11.12) # labyrinths
+coordinates = (27.99,11.29) # initial
+#coordinates = (28.37,11.12) # labyrinths
+ 
+date_range = ('2016-01-01', '2016-03-11')
 
-date_range = ('1999-05-01', '2003-03-11')
+num_days_per_point = 30
 
-<<<<<<< HEAD
-num_days_per_point = 180
-
-collections_to_use = ['LANDSAT7']
-=======
 collections_to_use = ['Landsat4','Landsat5']
->>>>>>> a868e5a4
 
 do_network_centrality = True
 
@@ -66,15 +62,6 @@
         'type': 'weather',
         'precipitation_band': ['total_precipitation'],
         'temperature_band': ['mean_2m_air_temperature']
-    },
-
-    'LANDSAT7':{ 'collection_name': 'LANDSAT/LE07/C01/T1_SR',
-        'type': 'vegetation',
-        'RGB_bands': ('B4','B3','B2'),
-        'NIR_band': 'B5',
-        'cloudy_pix_flag': 'CLOUD_COVER',
-        'do_network_centrality': do_network_centrality
-
     }
 }
 
