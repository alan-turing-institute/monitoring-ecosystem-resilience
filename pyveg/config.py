--- conflicted
+++ resolved
@@ -6,28 +6,22 @@
 #coordinates = (23.54,11.34) # beautiful rivers
 #coordinates = (27.99,11.29) # dense spots with river
 #coordinates = (28.37,11.12) # labyrinths
-<<<<<<< HEAD
 # coordinates = (28.198,10.96) # gaps
 coordinates = (27.94,11.58) # spots
-=======
-coordinates = (28.198,10.96)
 
-date_range = ('2016-01-01', '2020-01-01')
-
-#lansat 5
-#date_range = ('1988-01-01', '2003-01-01')
->>>>>>> 0ca39b0e
-
+# date range for Copernicus
 date_range = ('2015-01-01', '2020-01-01')
 
-<<<<<<< HEAD
-collections_to_use = ['Sentinel2', 'Landsat8', 'ERA5']
-=======
-# lansat 5
-#num_days_per_point = 90
+#date range for landsat 5
+#date_range = ('1988-01-01', '2003-01-01')
 
-collections_to_use = ['Landsat4','Landsat5']
->>>>>>> 0ca39b0e
+
+# collections for Copernicus
+collections_to_use = ['Sentinel2', 'ERA5']
+
+# collections to use for old Landsat
+#collections_to_use = ['Landsat4','Landsat5']
+
 
 do_network_centrality = True
 
@@ -65,12 +59,8 @@
         'RGB_bands': ('B3','B2','B1'),
         'NIR_band': 'B4',
         'cloudy_pix_flag': 'None',
-<<<<<<< HEAD
         'do_network_centrality': do_network_centrality,
         'num_days_per_point': 90
-=======
-        'do_network_centrality': do_network_centrality
->>>>>>> 0ca39b0e
     },
     'ERA5' : {
         'collection_name': 'ECMWF/ERA5/MONTHLY',
