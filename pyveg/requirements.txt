--- conflicted
+++ resolved
@@ -11,9 +11,5 @@
 dateparser
 casadi
 python-igraph
-<<<<<<< HEAD
 imageio
-geopandas
-=======
-imageio
->>>>>>> 92254498
+geopandas