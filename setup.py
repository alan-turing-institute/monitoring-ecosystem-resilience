from setuptools import setup

with open("pyveg/requirements.txt", "r") as f:
    REQUIRED_PACKAGES = f.read().splitlines()

setup(
    name="pyveg",
    version="1.0.0",
    description="Vegetation patterns study.",
    url="https://github.com/alan-turing-institute/monitoring-ecosystem-resilience",
    author="Nick Barlow, Camila Rangel Smith and Samuel Van Stroud",
    license="MIT",
    include_package_data=True,
    packages=["pyveg",
              "pyveg.src",
              "pyveg.scripts",
              "pyveg.configs"],
    install_requires=REQUIRED_PACKAGES,
    scripts=["pyveg/scripts/batch_commands.sh"],
    entry_points={"console_scripts": [
        "pyveg_calc_EC=pyveg.scripts.calc_euler_characteristic:main",
        "pyveg_gen_pattern=pyveg.scripts.generate_pattern:main",
        "pyveg_gee_analysis=pyveg.scripts.analyse_gee_data:main",
        "pyveg_run_pipeline=pyveg.scripts.run_pyveg_pipeline:main",
        "pyveg_run_module=pyveg.scripts.run_pyveg_module:main",
        "pyveg_azure_download=pyveg.scripts.download_from_azure:main",
        "pyveg_zenodo_upload=pyveg.scripts.upload_to_zenodo:main",
        "pyveg_generate_config=pyveg.scripts.generate_config_file:main",
<<<<<<< HEAD
        "pyveg_analysis_summary_data=pyveg.scripts.analyse_pyveg_summary_data:main"

=======
        "pyveg_create_analysis_report=pyveg.scripts.create_analysis_report:main"
>>>>>>> dd3ed099
    ]},
)<|MERGE_RESOLUTION|>--- conflicted
+++ resolved
@@ -26,11 +26,8 @@
         "pyveg_azure_download=pyveg.scripts.download_from_azure:main",
         "pyveg_zenodo_upload=pyveg.scripts.upload_to_zenodo:main",
         "pyveg_generate_config=pyveg.scripts.generate_config_file:main",
-<<<<<<< HEAD
+        "pyveg_create_analysis_report=pyveg.scripts.create_analysis_report:main"
         "pyveg_analysis_summary_data=pyveg.scripts.analyse_pyveg_summary_data:main"
 
-=======
-        "pyveg_create_analysis_report=pyveg.scripts.create_analysis_report:main"
->>>>>>> dd3ed099
     ]},
 )